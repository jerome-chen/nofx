--- conflicted
+++ resolved
@@ -67,21 +67,21 @@
 
 // AutoTrader 自动交易器
 type AutoTrader struct {
-	id                   string                 // Trader唯一标识
-	name                 string                 // Trader显示名称
-	aiModel              string                 // AI模型名称
-	exchange             string                 // 交易平台名称
-	config               AutoTraderConfig
-	trader               Trader                 // 使用Trader接口（支持多平台）
-	decisionLogger       *logger.DecisionLogger // 决策日志记录器
-	initialBalance       float64
-	dailyPnL             float64
-	lastResetTime        time.Time
-	stopUntil            time.Time
-	isRunning            bool
-	startTime            time.Time                 // 系统启动时间
-	callCount            int                       // AI调用次数
-	positionFirstSeenTime map[string]int64         // 持仓首次出现时间 (symbol_side -> timestamp毫秒)
+	id                    string // Trader唯一标识
+	name                  string // Trader显示名称
+	aiModel               string // AI模型名称
+	exchange              string // 交易平台名称
+	config                AutoTraderConfig
+	trader                Trader                 // 使用Trader接口（支持多平台）
+	decisionLogger        *logger.DecisionLogger // 决策日志记录器
+	initialBalance        float64
+	dailyPnL              float64
+	lastResetTime         time.Time
+	stopUntil             time.Time
+	isRunning             bool
+	startTime             time.Time        // 系统启动时间
+	callCount             int              // AI调用次数
+	positionFirstSeenTime map[string]int64 // 持仓首次出现时间 (symbol_side -> timestamp毫秒)
 }
 
 // NewAutoTrader 创建自动交易器
@@ -102,18 +102,6 @@
 	}
 
 	// 初始化AI
-<<<<<<< HEAD
-	switch config.AIModel {
-	case "qwen":
-		mcp.SetQwenAPIKey(config.QwenKey, "")
-		log.Printf("🤖 [%s] 使用阿里云Qwen AI", config.Name)
-	case "grok":
-		mcp.SetGrokAPIKey(config.GrokKey)
-		log.Printf("🤖 [%s] 使用Grok AI", config.Name)
-	case "deepseek":
-		fallthrough
-	default:
-=======
 	if config.AIModel == "custom" {
 		// 使用自定义API
 		mcp.SetCustomAPI(config.CustomAPIURL, config.CustomAPIKey, config.CustomModelName)
@@ -122,9 +110,11 @@
 		// 使用Qwen
 		mcp.SetQwenAPIKey(config.QwenKey, "")
 		log.Printf("🤖 [%s] 使用阿里云Qwen AI", config.Name)
+	} else if config.AIModel == "grok" {
+		mcp.SetGrokAPIKey(config.GrokKey)
+		log.Printf("🤖 [%s] 使用Grok AI", config.Name)
 	} else {
 		// 默认使用DeepSeek
->>>>>>> 897ec1b8
 		mcp.SetDeepSeekAPIKey(config.DeepSeekKey)
 		log.Printf("🤖 [%s] 使用DeepSeek AI", config.Name)
 	}
@@ -173,18 +163,18 @@
 	decisionLogger := logger.NewDecisionLogger(logDir)
 
 	return &AutoTrader{
-		id:                   config.ID,
-		name:                 config.Name,
-		aiModel:              config.AIModel,
-		exchange:             config.Exchange,
-		config:               config,
-		trader:               trader,
-		decisionLogger:       decisionLogger,
-		initialBalance:       config.InitialBalance,
-		lastResetTime:        time.Now(),
-		startTime:            time.Now(),
-		callCount:            0,
-		isRunning:            false,
+		id:                    config.ID,
+		name:                  config.Name,
+		aiModel:               config.AIModel,
+		exchange:              config.Exchange,
+		config:                config,
+		trader:                trader,
+		decisionLogger:        decisionLogger,
+		initialBalance:        config.InitialBalance,
+		lastResetTime:         time.Now(),
+		startTime:             time.Now(),
+		callCount:             0,
+		isRunning:             false,
 		positionFirstSeenTime: make(map[string]int64),
 	}, nil
 }
@@ -529,11 +519,11 @@
 
 	// 6. 构建上下文
 	ctx := &decision.Context{
-		CurrentTime:      time.Now().Format("2006-01-02 15:04:05"),
-		RuntimeMinutes:   int(time.Since(at.startTime).Minutes()),
-		CallCount:        at.callCount,
-		BTCETHLeverage:   at.config.BTCETHLeverage,   // 使用配置的杠杆倍数
-		AltcoinLeverage:  at.config.AltcoinLeverage,  // 使用配置的杠杆倍数
+		CurrentTime:     time.Now().Format("2006-01-02 15:04:05"),
+		RuntimeMinutes:  int(time.Since(at.startTime).Minutes()),
+		CallCount:       at.callCount,
+		BTCETHLeverage:  at.config.BTCETHLeverage,  // 使用配置的杠杆倍数
+		AltcoinLeverage: at.config.AltcoinLeverage, // 使用配置的杠杆倍数
 		Account: decision.AccountInfo{
 			TotalEquity:      totalEquity,
 			AvailableBalance: availableBalance,
