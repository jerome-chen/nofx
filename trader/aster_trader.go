--- conflicted
+++ resolved
@@ -444,9 +444,6 @@
 		return nil, err
 	}
 
-	// 🔍 调试：打印原始API响应
-	log.Printf("🔍 Aster API原始响应: %s", string(body))
-
 	// 查找USDT余额
 	availableBalance := 0.0
 	crossUnPnl := 0.0
@@ -454,23 +451,10 @@
 	foundUSDT := false
 
 	for _, bal := range balances {
-		// 🔍 调试：打印每条余额记录
-		log.Printf("🔍 余额记录: %+v", bal)
-
 		if asset, ok := bal["asset"].(string); ok && asset == "USDT" {
-<<<<<<< HEAD
-			// 🔍 调试：打印USDT余额详情
-			log.Printf("🔍 USDT余额详情: balance=%v, availableBalance=%v, crossUnPnl=%v",
-				bal["balance"], bal["availableBalance"], bal["crossUnPnl"])
-
-			if wb, ok := bal["balance"].(string); ok {
-				totalBalance, _ = strconv.ParseFloat(wb, 64)
-			}
-=======
 			foundUSDT = true
 
 			// 解析Aster字段（参考: https://github.com/asterdex/api-docs）
->>>>>>> b7fe5479
 			if avail, ok := bal["availableBalance"].(string); ok {
 				availableBalance, _ = strconv.ParseFloat(avail, 64)
 			}
@@ -484,27 +468,6 @@
 		}
 	}
 
-<<<<<<< HEAD
-	// ✅ Aster API完全兼容Binance API格式
-	// balance字段 = wallet balance（不包含未实现盈亏）
-	// crossUnPnl = unrealized profit（未实现盈亏）
-	// crossWalletBalance = balance + crossUnPnl（全仓钱包余额，包含盈亏）
-	//
-	// 参考Binance官方文档：
-	// - Account Information V2: marginBalance = walletBalance + unrealizedProfit
-	// - Balance V3: crossWalletBalance = balance + crossUnPnl
-
-	log.Printf("✓ Aster API返回: 钱包余额=%.2f, 未实现盈亏=%.2f, 可用余额=%.2f",
-		totalBalance,
-		crossUnPnl,
-		availableBalance)
-
-	// 返回与Binance相同的字段名，确保AutoTrader能正确解析
-	return map[string]interface{}{
-		"totalWalletBalance":    totalBalance,    // 钱包余额（不含未实现盈亏）
-		"availableBalance":      availableBalance,
-		"totalUnrealizedProfit": crossUnPnl,      // 未实现盈亏
-=======
 	if !foundUSDT {
 		log.Printf("⚠️  未找到USDT资产记录！")
 	}
@@ -553,7 +516,6 @@
 		"totalWalletBalance":    totalWalletBalance, // 钱包余额（不含未实现盈亏）
 		"availableBalance":      availableBalance,   // 可用余额
 		"totalUnrealizedProfit": realUnrealizedPnl,  // 未实现盈亏（从持仓累加）
->>>>>>> b7fe5479
 	}, nil
 }
 
@@ -1077,11 +1039,6 @@
 	return err
 }
 
-<<<<<<< HEAD
-
-
-=======
->>>>>>> b7fe5479
 // CancelStopLossOrders 仅取消止损单（不影响止盈单）
 func (t *AsterTrader) CancelStopLossOrders(symbol string) error {
 	// 获取该币种的所有未完成订单
@@ -1099,24 +1056,16 @@
 		return fmt.Errorf("解析订单数据失败: %w", err)
 	}
 
-<<<<<<< HEAD
-	// 过滤出止损单并取消
-	canceledCount := 0
-=======
 	// 过滤出止损单并取消（取消所有方向的止损单，包括LONG和SHORT）
 	canceledCount := 0
 	var cancelErrors []error
->>>>>>> b7fe5479
 	for _, order := range orders {
 		orderType, _ := order["type"].(string)
 
 		// 只取消止损订单（不取消止盈订单）
 		if orderType == "STOP_MARKET" || orderType == "STOP" {
 			orderID, _ := order["orderId"].(float64)
-<<<<<<< HEAD
-=======
 			positionSide, _ := order["positionSide"].(string)
->>>>>>> b7fe5479
 			cancelParams := map[string]interface{}{
 				"symbol":  symbol,
 				"orderId": int64(orderID),
@@ -1124,29 +1073,13 @@
 
 			_, err := t.request("DELETE", "/fapi/v1/order", cancelParams)
 			if err != nil {
-<<<<<<< HEAD
-				log.Printf("  ⚠ 取消止损单 %d 失败: %v", int64(orderID), err)
-=======
 				errMsg := fmt.Sprintf("订单ID %d: %v", int64(orderID), err)
 				cancelErrors = append(cancelErrors, fmt.Errorf("%s", errMsg))
 				log.Printf("  ⚠ 取消止损单失败: %s", errMsg)
->>>>>>> b7fe5479
 				continue
 			}
 
 			canceledCount++
-<<<<<<< HEAD
-			log.Printf("  ✓ 已取消止损单 (订单ID: %d, 类型: %s)", int64(orderID), orderType)
-		}
-	}
-
-	if canceledCount == 0 {
-		log.Printf("  ℹ %s 没有止损单需要取消", symbol)
-	} else {
-		log.Printf("  ✓ 已取消 %s 的 %d 个止损单", symbol, canceledCount)
-	}
-
-=======
 			log.Printf("  ✓ 已取消止损单 (订单ID: %d, 类型: %s, 方向: %s)", int64(orderID), orderType, positionSide)
 		}
 	}
@@ -1162,7 +1095,6 @@
 		return fmt.Errorf("取消止损单失败: %v", cancelErrors)
 	}
 
->>>>>>> b7fe5479
 	return nil
 }
 
@@ -1183,24 +1115,16 @@
 		return fmt.Errorf("解析订单数据失败: %w", err)
 	}
 
-<<<<<<< HEAD
-	// 过滤出止盈单并取消
-	canceledCount := 0
-=======
 	// 过滤出止盈单并取消（取消所有方向的止盈单，包括LONG和SHORT）
 	canceledCount := 0
 	var cancelErrors []error
->>>>>>> b7fe5479
 	for _, order := range orders {
 		orderType, _ := order["type"].(string)
 
 		// 只取消止盈订单（不取消止损订单）
 		if orderType == "TAKE_PROFIT_MARKET" || orderType == "TAKE_PROFIT" {
 			orderID, _ := order["orderId"].(float64)
-<<<<<<< HEAD
-=======
 			positionSide, _ := order["positionSide"].(string)
->>>>>>> b7fe5479
 			cancelParams := map[string]interface{}{
 				"symbol":  symbol,
 				"orderId": int64(orderID),
@@ -1208,29 +1132,13 @@
 
 			_, err := t.request("DELETE", "/fapi/v1/order", cancelParams)
 			if err != nil {
-<<<<<<< HEAD
-				log.Printf("  ⚠ 取消止盈单 %d 失败: %v", int64(orderID), err)
-=======
 				errMsg := fmt.Sprintf("订单ID %d: %v", int64(orderID), err)
 				cancelErrors = append(cancelErrors, fmt.Errorf("%s", errMsg))
 				log.Printf("  ⚠ 取消止盈单失败: %s", errMsg)
->>>>>>> b7fe5479
 				continue
 			}
 
 			canceledCount++
-<<<<<<< HEAD
-			log.Printf("  ✓ 已取消止盈单 (订单ID: %d, 类型: %s)", int64(orderID), orderType)
-		}
-	}
-
-	if canceledCount == 0 {
-		log.Printf("  ℹ %s 没有止盈单需要取消", symbol)
-	} else {
-		log.Printf("  ✓ 已取消 %s 的 %d 个止盈单", symbol, canceledCount)
-	}
-
-=======
 			log.Printf("  ✓ 已取消止盈单 (订单ID: %d, 类型: %s, 方向: %s)", int64(orderID), orderType, positionSide)
 		}
 	}
@@ -1246,7 +1154,6 @@
 		return fmt.Errorf("取消止盈单失败: %v", cancelErrors)
 	}
 
->>>>>>> b7fe5479
 	return nil
 }
 
