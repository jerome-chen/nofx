--- conflicted
+++ resolved
@@ -8,10 +8,7 @@
 	"log"
 	"strconv"
 	"strings"
-<<<<<<< HEAD
-=======
 	"sync"
->>>>>>> b7fe5479
 
 	"github.com/ethereum/go-ethereum/crypto"
 	"github.com/sonirico/go-hyperliquid"
@@ -44,19 +41,6 @@
 		apiURL = hyperliquid.TestnetAPIURL
 	}
 
-<<<<<<< HEAD
-	// 从私钥生成钱包地址（如果未提供）
-	if walletAddr == "" {
-		pubKey := privateKey.Public()
-		publicKeyECDSA, ok := pubKey.(*ecdsa.PublicKey)
-		if !ok {
-			return nil, fmt.Errorf("无法转换公钥")
-		}
-		walletAddr = crypto.PubkeyToAddress(*publicKeyECDSA).Hex()
-		log.Printf("✓ 从私钥自动生成钱包地址: %s", walletAddr)
-	} else {
-		log.Printf("✓ 使用提供的钱包地址: %s", walletAddr)
-=======
 	// Security enhancement: Implement Agent Wallet best practices
 	// Reference: https://hyperliquid.gitbook.io/hyperliquid-docs/for-developers/api/nonces-and-api-wallets
 	agentAddr := crypto.PubkeyToAddress(*privateKey.Public().(*ecdsa.PublicKey)).Hex()
@@ -80,7 +64,6 @@
 		log.Printf("✓ Using Agent Wallet mode (secure)")
 		log.Printf("  └─ Agent wallet address: %s (for signing)", agentAddr)
 		log.Printf("  └─ Main wallet address: %s (holds funds)", walletAddr)
->>>>>>> b7fe5479
 	}
 
 	ctx := context.Background()
@@ -233,18 +216,6 @@
 			availableBalance = 0
 		}
 	}
-<<<<<<< HEAD
-
-	// ✅ Step 5: 正確處理 Spot + Perpetuals 余额
-	// 重要：Spot 只加到總資產，不加到可用餘額
-	//      原因：Spot 和 Perpetuals 是獨立帳戶，需手動 ClassTransfer 才能轉帳
-	totalWalletBalance := walletBalanceWithoutUnrealized + spotUSDCBalance
-
-	result["totalWalletBalance"] = totalWalletBalance      // 總資產（Perp + Spot）
-	result["availableBalance"] = availableBalance          // 可用餘額（僅 Perpetuals，不含 Spot）
-	result["totalUnrealizedProfit"] = totalUnrealizedPnl   // 未實現盈虧（僅來自 Perpetuals）
-	result["spotBalance"] = spotUSDCBalance                // Spot 現貨餘額（單獨返回）
-=======
 
 	// ✅ Step 5: 正确处理 Spot + Perpetuals 余额
 	// 重要：Spot 只加到总资产，不加到可用余额
@@ -255,7 +226,6 @@
 	result["availableBalance"] = availableBalance        // 可用余额（仅 Perpetuals，不含 Spot）
 	result["totalUnrealizedProfit"] = totalUnrealizedPnl // 未实现盈亏（仅来自 Perpetuals）
 	result["spotBalance"] = spotUSDCBalance              // Spot 现货余额（单独返回）
->>>>>>> b7fe5479
 
 	log.Printf("✓ Hyperliquid 完整账户:")
 	log.Printf("  • Spot 现货余额: %.2f USDC （需手动转账到 Perpetuals 才能开仓）", spotUSDCBalance)
@@ -263,15 +233,9 @@
 		accountValue,
 		walletBalanceWithoutUnrealized,
 		totalUnrealizedPnl)
-<<<<<<< HEAD
-	log.Printf("  • Perpetuals 可用余额: %.2f USDC （可直接用於開倉）", availableBalance)
-	log.Printf("  • 保证金占用: %.2f USDC", totalMarginUsed)
-	log.Printf("  • 總資產 (Perp+Spot): %.2f USDC", totalWalletBalance)
-=======
 	log.Printf("  • Perpetuals 可用余额: %.2f USDC （可直接用于开仓）", availableBalance)
 	log.Printf("  • 保证金占用: %.2f USDC", totalMarginUsed)
 	log.Printf("  • 总资产 (Perp+Spot): %.2f USDC", totalWalletBalance)
->>>>>>> b7fe5479
 	log.Printf("  ⭐ 总资产: %.2f USDC | Perp 可用: %.2f USDC | Spot 余额: %.2f USDC",
 		totalWalletBalance, availableBalance, spotUSDCBalance)
 
@@ -669,10 +633,6 @@
 
 // CancelStopOrders 取消该币种的止盈/止
 
-<<<<<<< HEAD
-
-=======
->>>>>>> b7fe5479
 // CancelStopLossOrders 仅取消止损单（Hyperliquid 暂无法区分止损和止盈，取消所有）
 func (t *HyperliquidTrader) CancelStopLossOrders(symbol string) error {
 	// Hyperliquid SDK 的 OpenOrder 结构不暴露 trigger 字段
