--- conflicted
+++ resolved
@@ -22,12 +22,12 @@
 
 // Config AI API配置
 type Config struct {
-	Provider  Provider
-	APIKey    string
-	SecretKey string // 阿里云需要
-	BaseURL   string
-	Model     string
-	Timeout   time.Duration
+	Provider   Provider
+	APIKey     string
+	SecretKey  string // 阿里云需要
+	BaseURL    string
+	Model      string
+	Timeout    time.Duration
 	UseFullURL bool // 是否使用完整URL（不添加/chat/completions）
 }
 
@@ -56,14 +56,14 @@
 	defaultConfig.Model = "qwen-plus" // 可选: qwen-turbo, qwen-plus, qwen-max
 }
 
-<<<<<<< HEAD
 // SetGrokAPIKey 设置Grok API密钥
 func SetGrokAPIKey(apiKey string) {
 	defaultConfig.APIKey = apiKey
 	defaultConfig.Provider = ProviderGrok
 	defaultConfig.BaseURL = "https://api.groq.com/openai/v1"
 	defaultConfig.Model = "gemma-7b-it"
-=======
+}
+
 // SetCustomAPI 设置自定义OpenAI兼容API
 func SetCustomAPI(apiURL, apiKey, modelName string) {
 	defaultConfig.Provider = ProviderCustom
@@ -80,7 +80,6 @@
 
 	defaultConfig.Model = modelName
 	defaultConfig.Timeout = 120 * time.Second
->>>>>>> 897ec1b8
 }
 
 // SetConfig 设置完整的AI配置（高级用户）
