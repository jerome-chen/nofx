--- conflicted
+++ resolved
@@ -20,13 +20,8 @@
 	ProviderCustom   Provider = "custom"
 )
 
-<<<<<<< HEAD
 // Config AI API配置
-type Config struct {
-=======
-// Client AI API配置
 type Client struct {
->>>>>>> 23fb34c5
 	Provider   Provider
 	APIKey     string
 	SecretKey  string // 阿里云需要
@@ -65,11 +60,11 @@
 }
 
 // SetGrokAPIKey 设置Grok API密钥
-func SetGrokAPIKey(apiKey string) {
-	defaultConfig.APIKey = apiKey
-	defaultConfig.Provider = ProviderGrok
-	defaultConfig.BaseURL = "https://api.groq.com/openai/v1"
-	defaultConfig.Model = "gemma-7b-it"
+func (cfg *Client) SetGrokAPIKey(apiKey string) {
+	cfg.Provider = ProviderGrok
+	cfg.APIKey = apiKey
+	cfg.BaseURL = "https://api.groq.com/openai/v1"
+	cfg.Model = "gemma-7b-it"
 }
 
 // SetCustomAPI 设置自定义OpenAI兼容API
@@ -192,13 +187,9 @@
 	// 根据不同的Provider设置认证方式
 	switch cfg.Provider {
 	case ProviderDeepSeek:
-<<<<<<< HEAD
-		req.Header.Set("Authorization", fmt.Sprintf("Bearer %s", defaultConfig.APIKey))
+		req.Header.Set("Authorization", fmt.Sprintf("Bearer %s", cfg.APIKey))
 	case ProviderGrok:
-		req.Header.Set("Authorization", fmt.Sprintf("Bearer %s", defaultConfig.APIKey))
-=======
-		req.Header.Set("Authorization", fmt.Sprintf("Bearer %s", cfg.APIKey))
->>>>>>> 23fb34c5
+		req.Header.Set("Authorization", fmt.Sprintf("Bearer %s", cfg.APIKey))
 	case ProviderQwen:
 		// 阿里云Qwen使用API-Key认证
 		req.Header.Set("Authorization", fmt.Sprintf("Bearer %s", cfg.APIKey))
