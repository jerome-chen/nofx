package api

import (
	"context"
	"encoding/json"
	"fmt"
	"log"
	"math"
	"net"
	"net/http"
	"nofx/api/coin_pool"
	"nofx/auth"
	"nofx/config"
	"nofx/crypto"
	"nofx/decision"
	"nofx/hook"
	"nofx/manager"
	"nofx/trader"
	"strconv"
	"strings"
	"time"

	"github.com/gin-gonic/gin"
	"github.com/google/uuid"
)

// Server HTTP API服务器
type Server struct {
	router        *gin.Engine
	httpServer    *http.Server
	traderManager *manager.TraderManager
	database      *config.Database
	cryptoHandler *CryptoHandler
	port          int
}

// NewServer 创建API服务器
func NewServer(traderManager *manager.TraderManager, database *config.Database, cryptoService *crypto.CryptoService, port int) *Server {
	// 设置为Release模式（减少日志输出）
	gin.SetMode(gin.ReleaseMode)

	router := gin.Default()

	// 启用CORS
	router.Use(corsMiddleware())

	// 创建加密处理器
	cryptoHandler := NewCryptoHandler(cryptoService)

	s := &Server{
		router:        router,
		traderManager: traderManager,
		database:      database,
		cryptoHandler: cryptoHandler,
		port:          port,
	}

	// 设置路由
	s.setupRoutes()

	return s
}

// corsMiddleware CORS中间件
func corsMiddleware() gin.HandlerFunc {
	return func(c *gin.Context) {
		c.Writer.Header().Set("Access-Control-Allow-Origin", "*")
		c.Writer.Header().Set("Access-Control-Allow-Methods", "GET, POST, PUT, DELETE, OPTIONS")
		c.Writer.Header().Set("Access-Control-Allow-Headers", "Content-Type, Authorization")

		if c.Request.Method == "OPTIONS" {
			c.AbortWithStatus(http.StatusOK)
			return
		}

		c.Next()
	}
}

// setupRoutes 设置路由
func (s *Server) setupRoutes() {
	// API路由组
	api := s.router.Group("/api")
	{
		// 健康检查
		api.Any("/health", s.handleHealth)
		
		// 集成coin_pool API路由
		coinPool := api.Group("/coin-pool")
		{
			// 创建coin_pool处理器
			coinPoolHandler := coin_pool.NewCoinPoolHandler()
			
			// 注册AI500币种池路由
			coinPool.GET("/ai500", func(c *gin.Context) {
				coinPoolHandler.HandleGetCoinPoolAI500(c.Writer, c.Request)
			})
			
			// 注册OI Top路由
			coinPool.GET("/oi-top", func(c *gin.Context) {
				coinPoolHandler.HandleGetCoinPoolOITop(c.Writer, c.Request)
			})
		}
		

		// 管理员登录（管理员模式下使用，公共）

		// 系统支持的模型和交易所（无需认证）
		api.GET("/supported-models", s.handleGetSupportedModels)
		api.GET("/supported-exchanges", s.handleGetSupportedExchanges)

		// 系统配置（无需认证，用于前端判断是否管理员模式/注册是否开启）
		api.GET("/config", s.handleGetSystemConfig)

		// 加密相关接口（无需认证）
		api.GET("/crypto/public-key", s.cryptoHandler.HandleGetPublicKey)
		api.POST("/crypto/decrypt", s.cryptoHandler.HandleDecryptSensitiveData)

		// 系统提示词模板管理（无需认证）
		api.GET("/prompt-templates", s.handleGetPromptTemplates)
		api.GET("/prompt-templates/:name", s.handleGetPromptTemplate)

		// 公开的竞赛数据（无需认证）
		api.GET("/traders", s.handlePublicTraderList)
		api.GET("/competition", s.handlePublicCompetition)
		api.GET("/top-traders", s.handleTopTraders)
		api.GET("/equity-history", s.handleEquityHistory)
		api.POST("/equity-history-batch", s.handleEquityHistoryBatch)
		api.GET("/traders/:id/public-config", s.handleGetPublicTraderConfig)

		// 认证相关路由（无需认证）
		api.POST("/register", s.handleRegister)
		api.POST("/login", s.handleLogin)
		api.POST("/verify-otp", s.handleVerifyOTP)
		api.POST("/complete-registration", s.handleCompleteRegistration)

		// 需要认证的路由
		protected := api.Group("/", s.authMiddleware())
		{
			// 注销（加入黑名单）
			protected.POST("/logout", s.handleLogout)

			// 服务器IP查询（需要认证，用于白名单配置）
			protected.GET("/server-ip", s.handleGetServerIP)

			// AI交易员管理
			protected.GET("/my-traders", s.handleTraderList)
			protected.GET("/traders/:id/config", s.handleGetTraderConfig)
			protected.POST("/traders", s.handleCreateTrader)
			protected.PUT("/traders/:id", s.handleUpdateTrader)
			protected.DELETE("/traders/:id", s.handleDeleteTrader)
			protected.POST("/traders/:id/start", s.handleStartTrader)
			protected.POST("/traders/:id/stop", s.handleStopTrader)
			protected.PUT("/traders/:id/prompt", s.handleUpdateTraderPrompt)

			// AI模型配置
			protected.GET("/models", s.handleGetModelConfigs)
			protected.PUT("/models", s.handleUpdateModelConfigs)

			// 交易所配置
			protected.GET("/exchanges", s.handleGetExchangeConfigs)
			protected.PUT("/exchanges", s.handleUpdateExchangeConfigs)

			// 用户信号源配置
			protected.GET("/user/signal-sources", s.handleGetUserSignalSource)
			protected.POST("/user/signal-sources", s.handleSaveUserSignalSource)

			// 指定trader的数据（使用query参数 ?trader_id=xxx）
			protected.GET("/status", s.handleStatus)
			protected.GET("/account", s.handleAccount)
			protected.GET("/positions", s.handlePositions)
			protected.GET("/decisions", s.handleDecisions)
			protected.GET("/decisions/latest", s.handleLatestDecisions)
			protected.GET("/statistics", s.handleStatistics)
			protected.GET("/performance", s.handlePerformance)
		}
	}
}

// handleHealth 健康检查
func (s *Server) handleHealth(c *gin.Context) {
	c.JSON(http.StatusOK, gin.H{
		"status": "ok",
		"time":   c.Request.Context().Value("time"),
	})
}

// handleGetSystemConfig 获取系统配置（客户端需要知道的配置）
func (s *Server) handleGetSystemConfig(c *gin.Context) {
	// 获取默认币种
	defaultCoinsStr, _ := s.database.GetSystemConfig("default_coins")
	var defaultCoins []string
	if defaultCoinsStr != "" {
		json.Unmarshal([]byte(defaultCoinsStr), &defaultCoins)
	}
	if len(defaultCoins) == 0 {
		// 使用硬编码的默认币种
		defaultCoins = []string{"BTCUSDT", "ETHUSDT", "SOLUSDT", "BNBUSDT", "XRPUSDT", "DOGEUSDT", "ADAUSDT", "HYPEUSDT"}
	}

	// 获取杠杆配置
	btcEthLeverageStr, _ := s.database.GetSystemConfig("btc_eth_leverage")
	altcoinLeverageStr, _ := s.database.GetSystemConfig("altcoin_leverage")

	btcEthLeverage := 5
	if val, err := strconv.Atoi(btcEthLeverageStr); err == nil && val > 0 {
		btcEthLeverage = val
	}

	altcoinLeverage := 5
	if val, err := strconv.Atoi(altcoinLeverageStr); err == nil && val > 0 {
		altcoinLeverage = val
	}

	// 获取内测模式配置
	betaModeStr, _ := s.database.GetSystemConfig("beta_mode")
	betaMode := betaModeStr == "true"

	regEnabledStr, err := s.database.GetSystemConfig("registration_enabled")
	registrationEnabled := true
	if err == nil {
		registrationEnabled = strings.ToLower(regEnabledStr) != "false"
	}

	c.JSON(http.StatusOK, gin.H{
		"beta_mode":            betaMode,
		"default_coins":        defaultCoins,
		"btc_eth_leverage":     btcEthLeverage,
		"altcoin_leverage":     altcoinLeverage,
		"registration_enabled": registrationEnabled,
	})
}

// handleGetServerIP 获取服务器IP地址（用于白名单配置）
func (s *Server) handleGetServerIP(c *gin.Context) {

	// 首先尝试从Hook获取用户专用IP
	userIP := hook.HookExec[hook.IpResult](hook.GETIP, c.GetString("user_id"))
	if userIP != nil && userIP.Error() == nil {
		c.JSON(http.StatusOK, gin.H{
			"public_ip": userIP.GetResult(),
			"message":   "请将此IP地址添加到白名单中",
		})
		return
	}

	// 尝试通过第三方API获取公网IP
	publicIP := getPublicIPFromAPI()

	// 如果第三方API失败，从网络接口获取第一个公网IP
	if publicIP == "" {
		publicIP = getPublicIPFromInterface()
	}

	// 如果还是没有获取到，返回错误
	if publicIP == "" {
		c.JSON(http.StatusInternalServerError, gin.H{"error": "无法获取公网IP地址"})
		return
	}

	c.JSON(http.StatusOK, gin.H{
		"public_ip": publicIP,
		"message":   "请将此IP地址添加到白名单中",
	})
}

// getPublicIPFromAPI 通过第三方API获取公网IP
func getPublicIPFromAPI() string {
	// 尝试多个公网IP查询服务
	services := []string{
		"https://api.ipify.org?format=text",
		"https://icanhazip.com",
		"https://ifconfig.me",
	}

	client := &http.Client{
		Timeout: 5 * time.Second,
	}

	for _, service := range services {
		resp, err := client.Get(service)
		if err != nil {
			continue
		}
		defer resp.Body.Close()

		if resp.StatusCode == http.StatusOK {
			body := make([]byte, 128)
			n, err := resp.Body.Read(body)
			if err != nil && err.Error() != "EOF" {
				continue
			}

			ip := strings.TrimSpace(string(body[:n]))
			// 验证是否为有效的IP地址
			if net.ParseIP(ip) != nil {
				return ip
			}
		}
	}

	return ""
}

// getPublicIPFromInterface 从网络接口获取第一个公网IP
func getPublicIPFromInterface() string {
	interfaces, err := net.Interfaces()
	if err != nil {
		return ""
	}

	for _, iface := range interfaces {
		// 跳过未启用的接口和回环接口
		if iface.Flags&net.FlagUp == 0 || iface.Flags&net.FlagLoopback != 0 {
			continue
		}

		addrs, err := iface.Addrs()
		if err != nil {
			continue
		}

		for _, addr := range addrs {
			var ip net.IP
			switch v := addr.(type) {
			case *net.IPNet:
				ip = v.IP
			case *net.IPAddr:
				ip = v.IP
			}

			if ip == nil || ip.IsLoopback() {
				continue
			}

			// 只考虑IPv4地址
			if ip.To4() != nil {
				ipStr := ip.String()
				// 排除私有IP地址范围
				if !isPrivateIP(ip) {
					return ipStr
				}
			}
		}
	}

	return ""
}

// isPrivateIP 判断是否为私有IP地址
func isPrivateIP(ip net.IP) bool {
	// 私有IP地址范围：
	// 10.0.0.0/8
	// 172.16.0.0/12
	// 192.168.0.0/16
	privateRanges := []string{
		"10.0.0.0/8",
		"172.16.0.0/12",
		"192.168.0.0/16",
	}

	for _, cidr := range privateRanges {
		_, subnet, _ := net.ParseCIDR(cidr)
		if subnet.Contains(ip) {
			return true
		}
	}

	return false
}

// getTraderFromQuery 从query参数获取trader
func (s *Server) getTraderFromQuery(c *gin.Context) (*manager.TraderManager, string, error) {
	userID := c.GetString("user_id")
	traderID := c.Query("trader_id")

	// 确保用户的交易员已加载到内存中
	err := s.traderManager.LoadUserTraders(s.database, userID)
	if err != nil {
		log.Printf("⚠️ 加载用户 %s 的交易员失败: %v", userID, err)
	}

	if traderID == "" {
		// 如果没有指定trader_id，返回该用户的第一个trader
		ids := s.traderManager.GetTraderIDs()
		if len(ids) == 0 {
			return nil, "", fmt.Errorf("没有可用的trader")
		}

		// 获取用户的交易员列表，优先返回用户自己的交易员
		userTraders, err := s.database.GetTraders(userID)
		if err == nil && len(userTraders) > 0 {
			traderID = userTraders[0].ID
		} else {
			traderID = ids[0]
		}
	}

	return s.traderManager, traderID, nil
}

// AI交易员管理相关结构体
type CreateTraderRequest struct {
	Name                 string  `json:"name" binding:"required"`
	AIModelID            string  `json:"ai_model_id" binding:"required"`
	ExchangeID           string  `json:"exchange_id" binding:"required"`
	InitialBalance       float64 `json:"initial_balance"`
	ScanIntervalMinutes  int     `json:"scan_interval_minutes"`
	BTCETHLeverage       int     `json:"btc_eth_leverage"`
	AltcoinLeverage      int     `json:"altcoin_leverage"`
	TradingSymbols       string  `json:"trading_symbols"`
	CustomPrompt         string  `json:"custom_prompt"`
	OverrideBasePrompt   bool    `json:"override_base_prompt"`
	SystemPromptTemplate string  `json:"system_prompt_template"` // 系统提示词模板名称
	IsCrossMargin        *bool   `json:"is_cross_margin"`        // 指针类型，nil表示使用默认值true
	UseCoinPool          bool    `json:"use_coin_pool"`
	UseOITop             bool    `json:"use_oi_top"`
}

type ModelConfig struct {
	ID           string `json:"id"`
	Name         string `json:"name"`
	Provider     string `json:"provider"`
	Enabled      bool   `json:"enabled"`
	APIKey       string `json:"apiKey,omitempty"`
	CustomAPIURL string `json:"customApiUrl,omitempty"`
}

// SafeModelConfig 安全的模型配置结构（不包含敏感信息）
type SafeModelConfig struct {
	ID              string `json:"id"`
	Name            string `json:"name"`
	Provider        string `json:"provider"`
	Enabled         bool   `json:"enabled"`
	CustomAPIURL    string `json:"customApiUrl"`    // 自定义API URL（通常不敏感）
	CustomModelName string `json:"customModelName"` // 自定义模型名（不敏感）
}

type ExchangeConfig struct {
	ID        string `json:"id"`
	Name      string `json:"name"`
	Type      string `json:"type"` // "cex" or "dex"
	Enabled   bool   `json:"enabled"`
	APIKey    string `json:"apiKey,omitempty"`
	SecretKey string `json:"secretKey,omitempty"`
	Testnet   bool   `json:"testnet,omitempty"`
}

<<<<<<< HEAD
// SafeExchangeConfig 用于API响应的安全交易所配置（不包含敏感数据）
type SafeExchangeConfig struct {
	ID      string `json:"id"`
	Name    string `json:"name"`
	Type    string `json:"type"` // "cex" or "dex"
	Enabled bool   `json:"enabled"`
	Testnet bool   `json:"testnet,omitempty"`
}

// SafeAIModelConfig 用于API响应的安全AI模型配置（不包含敏感数据）
type SafeAIModelConfig struct {
	ID      string `json:"id"`
	Name    string `json:"name"`
	Provider string `json:"provider"`
	Enabled bool   `json:"enabled"`
=======
// SafeExchangeConfig 安全的交易所配置结构（不包含敏感信息）
type SafeExchangeConfig struct {
	ID                    string `json:"id"`
	Name                  string `json:"name"`
	Type                  string `json:"type"` // "cex" or "dex"
	Enabled               bool   `json:"enabled"`
	Testnet               bool   `json:"testnet,omitempty"`
	HyperliquidWalletAddr string `json:"hyperliquidWalletAddr"` // Hyperliquid钱包地址（不敏感）
	AsterUser             string `json:"asterUser"`             // Aster用户名（不敏感）
	AsterSigner           string `json:"asterSigner"`           // Aster签名者（不敏感）
>>>>>>> c0eb5f48
}

type UpdateModelConfigRequest struct {
	Models map[string]struct {
		Enabled         bool   `json:"enabled"`
		APIKey          string `json:"api_key"`
		CustomAPIURL    string `json:"custom_api_url"`
		CustomModelName string `json:"custom_model_name"`
	} `json:"models"`
}

type UpdateExchangeConfigRequest struct {
	Exchanges map[string]struct {
		Enabled               bool   `json:"enabled"`
		APIKey                string `json:"api_key"`
		SecretKey             string `json:"secret_key"`
		Testnet               bool   `json:"testnet"`
		HyperliquidWalletAddr string `json:"hyperliquid_wallet_addr"`
		AsterUser             string `json:"aster_user"`
		AsterSigner           string `json:"aster_signer"`
		AsterPrivateKey       string `json:"aster_private_key"`
	} `json:"exchanges"`
}

// handleCreateTrader 创建新的AI交易员
func (s *Server) handleCreateTrader(c *gin.Context) {
	userID := c.GetString("user_id")
	var req CreateTraderRequest
	if err := c.ShouldBindJSON(&req); err != nil {
		c.JSON(http.StatusBadRequest, gin.H{"error": err.Error()})
		return
	}

	// 校验杠杆值
	if req.BTCETHLeverage < 0 || req.BTCETHLeverage > 50 {
		c.JSON(http.StatusBadRequest, gin.H{"error": "BTC/ETH杠杆必须在1-50倍之间"})
		return
	}
	if req.AltcoinLeverage < 0 || req.AltcoinLeverage > 20 {
		c.JSON(http.StatusBadRequest, gin.H{"error": "山寨币杠杆必须在1-20倍之间"})
		return
	}

	// 校验交易币种格式
	if req.TradingSymbols != "" {
		symbols := strings.Split(req.TradingSymbols, ",")
		for _, symbol := range symbols {
			symbol = strings.TrimSpace(symbol)
			if symbol != "" && !strings.HasSuffix(strings.ToUpper(symbol), "USDT") {
				c.JSON(http.StatusBadRequest, gin.H{"error": fmt.Sprintf("无效的币种格式: %s，必须以USDT结尾", symbol)})
				return
			}
		}
	}

	// 生成交易员ID (使用 UUID 确保唯一性，解决 Issue #893)
	// 保留前缀以便调试和日志追踪
	traderID := fmt.Sprintf("%s_%s_%s", req.ExchangeID, req.AIModelID, uuid.New().String())

	// 设置默认值
	isCrossMargin := true // 默认为全仓模式
	if req.IsCrossMargin != nil {
		isCrossMargin = *req.IsCrossMargin
	}

	// 设置杠杆默认值（从系统配置获取）
	btcEthLeverage := 5
	altcoinLeverage := 5
	if req.BTCETHLeverage > 0 {
		btcEthLeverage = req.BTCETHLeverage
	} else {
		// 从系统配置获取默认值
		if btcEthLeverageStr, _ := s.database.GetSystemConfig("btc_eth_leverage"); btcEthLeverageStr != "" {
			if val, err := strconv.Atoi(btcEthLeverageStr); err == nil && val > 0 {
				btcEthLeverage = val
			}
		}
	}
	if req.AltcoinLeverage > 0 {
		altcoinLeverage = req.AltcoinLeverage
	} else {
		// 从系统配置获取默认值
		if altcoinLeverageStr, _ := s.database.GetSystemConfig("altcoin_leverage"); altcoinLeverageStr != "" {
			if val, err := strconv.Atoi(altcoinLeverageStr); err == nil && val > 0 {
				altcoinLeverage = val
			}
		}
	}

	// 设置系统提示词模板默认值
	systemPromptTemplate := "default"
	if req.SystemPromptTemplate != "" {
		systemPromptTemplate = req.SystemPromptTemplate
	}

	// 设置扫描间隔默认值
	scanIntervalMinutes := req.ScanIntervalMinutes
	if scanIntervalMinutes < 3 {
		scanIntervalMinutes = 3 // 默认3分钟，且不允许小于3
	}

	// ✨ 查询交易所实际余额，覆盖用户输入
	actualBalance := req.InitialBalance // 默认使用用户输入
	exchanges, err := s.database.GetExchanges(userID)
	if err != nil {
		log.Printf("⚠️ 获取交易所配置失败，使用用户输入的初始资金: %v", err)
	}

	// 查找匹配的交易所配置
	var exchangeCfg *config.ExchangeConfig
	for _, ex := range exchanges {
		if ex.ID == req.ExchangeID {
			exchangeCfg = ex
			break
		}
	}

	if exchangeCfg == nil {
		log.Printf("⚠️ 未找到交易所 %s 的配置，使用用户输入的初始资金", req.ExchangeID)
	} else if !exchangeCfg.Enabled {
		log.Printf("⚠️ 交易所 %s 未启用，使用用户输入的初始资金", req.ExchangeID)
	} else {
		// 根据交易所类型创建临时 trader 查询余额
		var tempTrader trader.Trader
		var createErr error

		switch req.ExchangeID {
		case "binance":
			tempTrader = trader.NewFuturesTrader(exchangeCfg.APIKey, exchangeCfg.SecretKey, userID)
		case "hyperliquid":
			tempTrader, createErr = trader.NewHyperliquidTrader(
				exchangeCfg.APIKey, // private key
				exchangeCfg.HyperliquidWalletAddr,
				exchangeCfg.Testnet,
			)
		case "aster":
			tempTrader, createErr = trader.NewAsterTrader(
				exchangeCfg.AsterUser,
				exchangeCfg.AsterSigner,
				exchangeCfg.AsterPrivateKey,
			)
		default:
			log.Printf("⚠️ 不支持的交易所类型: %s，使用用户输入的初始资金", req.ExchangeID)
		}

		if createErr != nil {
			log.Printf("⚠️ 创建临时 trader 失败，使用用户输入的初始资金: %v", createErr)
		} else if tempTrader != nil {
			// 查询实际余额
			balanceInfo, balanceErr := tempTrader.GetBalance()
			if balanceErr != nil {
				log.Printf("⚠️ 查询交易所余额失败，使用用户输入的初始资金: %v", balanceErr)
			} else {
				// 🔧 计算Total Equity = Wallet Balance + Unrealized Profit
				// 这是账户的真实净值，用作Initial Balance的基准
				var totalWalletBalance float64
				var totalUnrealizedProfit float64

				// 提取钱包余额
				if wb, ok := balanceInfo["totalWalletBalance"].(float64); ok {
					totalWalletBalance = wb
				} else if wb, ok := balanceInfo["wallet_balance"].(float64); ok {
					totalWalletBalance = wb
				} else if wb, ok := balanceInfo["balance"].(float64); ok {
					totalWalletBalance = wb
				}

				// 提取未实现盈亏
				if up, ok := balanceInfo["totalUnrealizedProfit"].(float64); ok {
					totalUnrealizedProfit = up
				} else if up, ok := balanceInfo["unrealized_profit"].(float64); ok {
					totalUnrealizedProfit = up
				}

				// 计算总净值
				totalEquity := totalWalletBalance + totalUnrealizedProfit

				if totalEquity > 0 {
					actualBalance = totalEquity
					log.Printf("✅ 查询到交易所实际净值: %.2f USDT (钱包: %.2f + 未实现: %.2f, 用户输入: %.2f)",
						actualBalance, totalWalletBalance, totalUnrealizedProfit, req.InitialBalance)
				} else {
					log.Printf("⚠️ 无法从余额信息中计算净值，使用用户输入的初始资金")
				}
			}
		}
	}

	// 创建交易员配置（数据库实体）
	trader := &config.TraderRecord{
		ID:                   traderID,
		UserID:               userID,
		Name:                 req.Name,
		AIModelID:            req.AIModelID,
		ExchangeID:           req.ExchangeID,
		InitialBalance:       actualBalance, // 使用实际查询的余额
		BTCETHLeverage:       btcEthLeverage,
		AltcoinLeverage:      altcoinLeverage,
		TradingSymbols:       req.TradingSymbols,
		UseCoinPool:          req.UseCoinPool,
		UseOITop:             req.UseOITop,
		CustomPrompt:         req.CustomPrompt,
		OverrideBasePrompt:   req.OverrideBasePrompt,
		SystemPromptTemplate: systemPromptTemplate,
		IsCrossMargin:        isCrossMargin,
		ScanIntervalMinutes:  scanIntervalMinutes,
		IsRunning:            false,
	}

	// 保存到数据库
	err = s.database.CreateTrader(trader)
	if err != nil {
		c.JSON(http.StatusInternalServerError, gin.H{"error": fmt.Sprintf("创建交易员失败: %v", err)})
		return
	}

	// 立即将新交易员加载到TraderManager中
	err = s.traderManager.LoadTraderByID(s.database, userID, traderID)
	if err != nil {
		log.Printf("⚠️ 加载交易员到内存失败: %v", err)
		// 这里不返回错误，因为交易员已经成功创建到数据库
	}

	log.Printf("✓ 创建交易员成功: %s (模型: %s, 交易所: %s)", req.Name, req.AIModelID, req.ExchangeID)

	c.JSON(http.StatusCreated, gin.H{
		"trader_id":   traderID,
		"trader_name": req.Name,
		"ai_model":    req.AIModelID,
		"is_running":  false,
	})
}

// UpdateTraderRequest 更新交易员请求
type UpdateTraderRequest struct {
	Name                 string  `json:"name" binding:"required"`
	AIModelID            string  `json:"ai_model_id" binding:"required"`
	ExchangeID           string  `json:"exchange_id" binding:"required"`
	InitialBalance       float64 `json:"initial_balance"`
	ScanIntervalMinutes  int     `json:"scan_interval_minutes"`
	BTCETHLeverage       int     `json:"btc_eth_leverage"`
	AltcoinLeverage      int     `json:"altcoin_leverage"`
	TradingSymbols       string  `json:"trading_symbols"`
	CustomPrompt         string  `json:"custom_prompt"`
	OverrideBasePrompt   bool    `json:"override_base_prompt"`
	SystemPromptTemplate string  `json:"system_prompt_template"`
	IsCrossMargin        *bool   `json:"is_cross_margin"`
}

// handleUpdateTrader 更新交易员配置
func (s *Server) handleUpdateTrader(c *gin.Context) {
	userID := c.GetString("user_id")
	traderID := c.Param("id")

	var req UpdateTraderRequest
	if err := c.ShouldBindJSON(&req); err != nil {
		c.JSON(http.StatusBadRequest, gin.H{"error": err.Error()})
		return
	}

	// 检查交易员是否存在且属于当前用户
	traders, err := s.database.GetTraders(userID)
	if err != nil {
		c.JSON(http.StatusInternalServerError, gin.H{"error": "获取交易员列表失败"})
		return
	}

	var existingTrader *config.TraderRecord
	for _, trader := range traders {
		if trader.ID == traderID {
			existingTrader = trader
			break
		}
	}

	if existingTrader == nil {
		c.JSON(http.StatusNotFound, gin.H{"error": "交易员不存在"})
		return
	}

	// 设置默认值
	isCrossMargin := existingTrader.IsCrossMargin // 保持原值
	if req.IsCrossMargin != nil {
		isCrossMargin = *req.IsCrossMargin
	}

	// 设置杠杆默认值
	btcEthLeverage := req.BTCETHLeverage
	altcoinLeverage := req.AltcoinLeverage
	if btcEthLeverage <= 0 {
		btcEthLeverage = existingTrader.BTCETHLeverage // 保持原值
	}
	if altcoinLeverage <= 0 {
		altcoinLeverage = existingTrader.AltcoinLeverage // 保持原值
	}

	// 设置扫描间隔，允许更新
	scanIntervalMinutes := req.ScanIntervalMinutes
	if scanIntervalMinutes <= 0 {
		scanIntervalMinutes = existingTrader.ScanIntervalMinutes // 保持原值
	} else if scanIntervalMinutes < 3 {
		scanIntervalMinutes = 3
	}

	// 设置提示词模板，允许更新
	systemPromptTemplate := req.SystemPromptTemplate
	if systemPromptTemplate == "" {
		systemPromptTemplate = existingTrader.SystemPromptTemplate // 如果请求中没有提供，保持原值
	}

	// 更新交易员配置
	trader := &config.TraderRecord{
		ID:                   traderID,
		UserID:               userID,
		Name:                 req.Name,
		AIModelID:            req.AIModelID,
		ExchangeID:           req.ExchangeID,
		InitialBalance:       req.InitialBalance,
		BTCETHLeverage:       btcEthLeverage,
		AltcoinLeverage:      altcoinLeverage,
		TradingSymbols:       req.TradingSymbols,
		CustomPrompt:         req.CustomPrompt,
		OverrideBasePrompt:   req.OverrideBasePrompt,
		SystemPromptTemplate: systemPromptTemplate,
		IsCrossMargin:        isCrossMargin,
		ScanIntervalMinutes:  scanIntervalMinutes,
		IsRunning:            existingTrader.IsRunning, // 保持原值
	}

	// 更新数据库
	err = s.database.UpdateTrader(trader)
	if err != nil {
		c.JSON(http.StatusInternalServerError, gin.H{"error": fmt.Sprintf("更新交易员失败: %v", err)})
		return
	}

	// 如果请求中包含initial_balance且与现有值不同，单独更新它
	// UpdateTrader不会更新initial_balance，需要使用专门的方法
	if req.InitialBalance > 0 && math.Abs(req.InitialBalance-existingTrader.InitialBalance) > 0.1 {
		err = s.database.UpdateTraderInitialBalance(userID, traderID, req.InitialBalance)
		if err != nil {
			log.Printf("⚠️ 更新初始余额失败: %v", err)
			// 不返回错误，因为主要配置已更新成功
		} else {
			log.Printf("✓ 初始余额已更新: %.2f -> %.2f", existingTrader.InitialBalance, req.InitialBalance)
		}
	}

	// 🔄 从内存中移除旧的trader实例，以便重新加载最新配置
	s.traderManager.RemoveTrader(traderID)

	// 重新加载交易员到内存
	err = s.traderManager.LoadTraderByID(s.database, userID, traderID)
	if err != nil {
		log.Printf("⚠️ 重新加载交易员到内存失败: %v", err)
	}

	log.Printf("✓ 更新交易员成功: %s (模型: %s, 交易所: %s)", req.Name, req.AIModelID, req.ExchangeID)

	c.JSON(http.StatusOK, gin.H{
		"trader_id":   traderID,
		"trader_name": req.Name,
		"ai_model":    req.AIModelID,
		"message":     "交易员更新成功",
	})
}

// handleDeleteTrader 删除交易员
func (s *Server) handleDeleteTrader(c *gin.Context) {
	userID := c.GetString("user_id")
	traderID := c.Param("id")

	// 从数据库删除
	err := s.database.DeleteTrader(userID, traderID)
	if err != nil {
		c.JSON(http.StatusInternalServerError, gin.H{"error": fmt.Sprintf("删除交易员失败: %v", err)})
		return
	}

	// 如果交易员正在运行，先停止它
	if trader, err := s.traderManager.GetTrader(traderID); err == nil {
		status := trader.GetStatus()
		if isRunning, ok := status["is_running"].(bool); ok && isRunning {
			trader.Stop()
			log.Printf("⏹  已停止运行中的交易员: %s", traderID)
		}
	}

	log.Printf("✓ 交易员已删除: %s", traderID)
	c.JSON(http.StatusOK, gin.H{"message": "交易员已删除"})
}

// handleStartTrader 启动交易员
func (s *Server) handleStartTrader(c *gin.Context) {
	userID := c.GetString("user_id")
	traderID := c.Param("id")

	// 校验交易员是否属于当前用户
	traderRecord, _, _, err := s.database.GetTraderConfig(userID, traderID)
	if err != nil {
		c.JSON(http.StatusNotFound, gin.H{"error": "交易员不存在或无访问权限"})
		return
	}

	// 获取模板名称
	templateName := traderRecord.SystemPromptTemplate

	trader, err := s.traderManager.GetTrader(traderID)
	if err != nil {
		c.JSON(http.StatusNotFound, gin.H{"error": "交易员不存在"})
		return
	}

	// 检查交易员是否已经在运行
	status := trader.GetStatus()
	if isRunning, ok := status["is_running"].(bool); ok && isRunning {
		c.JSON(http.StatusBadRequest, gin.H{"error": "交易员已在运行中"})
		return
	}

<<<<<<< HEAD
	// 检查并为该交易员的交易所创建WSMonitor实例（如果不存在）
	s.traderManager.AddTraderToExchangeMonitor(trader)
=======
	// 重新加载系统提示词模板（确保使用最新的硬盘文件）
	s.reloadPromptTemplatesWithLog(templateName)
>>>>>>> c0eb5f48

	// 启动交易员
	go func() {
		log.Printf("▶️  启动交易员 %s (%s)", traderID, trader.GetName())
		if err := trader.Run(); err != nil {
			log.Printf("❌ 交易员 %s 运行错误: %v", trader.GetName(), err)
		}
	}()

	// 更新数据库中的运行状态
	err = s.database.UpdateTraderStatus(userID, traderID, true)
	if err != nil {
		log.Printf("⚠️  更新交易员状态失败: %v", err)
	}

	log.Printf("✓ 交易员 %s 已启动", trader.GetName())
	c.JSON(http.StatusOK, gin.H{"message": "交易员已启动"})
}

// handleStopTrader 停止交易员
func (s *Server) handleStopTrader(c *gin.Context) {
	userID := c.GetString("user_id")
	traderID := c.Param("id")

	// 校验交易员是否属于当前用户
	_, _, _, err := s.database.GetTraderConfig(userID, traderID)
	if err != nil {
		c.JSON(http.StatusNotFound, gin.H{"error": "交易员不存在或无访问权限"})
		return
	}

	trader, err := s.traderManager.GetTrader(traderID)
	if err != nil {
		c.JSON(http.StatusNotFound, gin.H{"error": "交易员不存在"})
		return
	}

	// 检查交易员是否正在运行
	status := trader.GetStatus()
	if isRunning, ok := status["is_running"].(bool); ok && !isRunning {
		c.JSON(http.StatusBadRequest, gin.H{"error": "交易员已停止"})
		return
	}

	// 停止交易员
	trader.Stop()

	// 更新数据库中的运行状态
	err = s.database.UpdateTraderStatus(userID, traderID, false)
	if err != nil {
		log.Printf("⚠️  更新交易员状态失败: %v", err)
	}

	log.Printf("⏹  交易员 %s 已停止", trader.GetName())
	c.JSON(http.StatusOK, gin.H{"message": "交易员已停止"})
}

// handleUpdateTraderPrompt 更新交易员自定义Prompt
func (s *Server) handleUpdateTraderPrompt(c *gin.Context) {
	traderID := c.Param("id")
	userID := c.GetString("user_id")

	var req struct {
		CustomPrompt       string `json:"custom_prompt"`
		OverrideBasePrompt bool   `json:"override_base_prompt"`
	}

	if err := c.ShouldBindJSON(&req); err != nil {
		c.JSON(http.StatusBadRequest, gin.H{"error": err.Error()})
		return
	}

	// 更新数据库
	err := s.database.UpdateTraderCustomPrompt(userID, traderID, req.CustomPrompt, req.OverrideBasePrompt)
	if err != nil {
		c.JSON(http.StatusInternalServerError, gin.H{"error": fmt.Sprintf("更新自定义prompt失败: %v", err)})
		return
	}

	// 如果trader在内存中，更新其custom prompt和override设置
	trader, err := s.traderManager.GetTrader(traderID)
	if err == nil {
		trader.SetCustomPrompt(req.CustomPrompt)
		trader.SetOverrideBasePrompt(req.OverrideBasePrompt)
		log.Printf("✓ 已更新交易员 %s 的自定义prompt (覆盖基础=%v)", trader.GetName(), req.OverrideBasePrompt)
	}

	c.JSON(http.StatusOK, gin.H{"message": "自定义prompt已更新"})
}

// handleGetModelConfigs 获取AI模型配置
func (s *Server) handleGetModelConfigs(c *gin.Context) {
	userID := c.GetString("user_id")
	log.Printf("🔍 查询用户 %s 的AI模型配置", userID)
	models, err := s.database.GetAIModels(userID)
	if err != nil {
		log.Printf("❌ 获取AI模型配置失败: %v", err)
		c.JSON(http.StatusInternalServerError, gin.H{"error": fmt.Sprintf("获取AI模型配置失败: %v", err)})
		return
	}
	log.Printf("✅ 找到 %d 个AI模型配置", len(models))

<<<<<<< HEAD
	// 转换为安全的配置，移除敏感数据
	safeModels := make([]*SafeAIModelConfig, 0, len(models))
	for _, model := range models {
		safeModels = append(safeModels, &SafeAIModelConfig{
			ID:       model.ID,
			Name:     model.Name,
			Provider: model.Provider,
			Enabled:  model.Enabled,
		})
=======
	// 转换为安全的响应结构，移除敏感信息
	safeModels := make([]SafeModelConfig, len(models))
	for i, model := range models {
		safeModels[i] = SafeModelConfig{
			ID:              model.ID,
			Name:            model.Name,
			Provider:        model.Provider,
			Enabled:         model.Enabled,
			CustomAPIURL:    model.CustomAPIURL,
			CustomModelName: model.CustomModelName,
		}
>>>>>>> c0eb5f48
	}

	c.JSON(http.StatusOK, safeModels)
}

// handleUpdateModelConfigs 更新AI模型配置（仅支持加密数据）
func (s *Server) handleUpdateModelConfigs(c *gin.Context) {
	userID := c.GetString("user_id")

	// 读取原始请求体
	bodyBytes, err := c.GetRawData()
	if err != nil {
		c.JSON(http.StatusBadRequest, gin.H{"error": "读取请求体失败"})
		return
	}

	// 解析加密的 payload
	var encryptedPayload crypto.EncryptedPayload
	if err := json.Unmarshal(bodyBytes, &encryptedPayload); err != nil {
		log.Printf("❌ 解析加密载荷失败: %v", err)
		c.JSON(http.StatusBadRequest, gin.H{"error": "请求格式错误，必须使用加密传输"})
		return
	}

	// 验证是否为加密数据
	if encryptedPayload.WrappedKey == "" {
		log.Printf("❌ 检测到非加密请求 (UserID: %s)", userID)
		c.JSON(http.StatusBadRequest, gin.H{
			"error":   "此接口仅支持加密传输，请使用加密客户端",
			"code":    "ENCRYPTION_REQUIRED",
			"message": "Encrypted transmission is required for security reasons",
		})
		return
	}

	// 解密数据
	decrypted, err := s.cryptoHandler.cryptoService.DecryptSensitiveData(&encryptedPayload)
	if err != nil {
		log.Printf("❌ 解密模型配置失败 (UserID: %s): %v", userID, err)
		c.JSON(http.StatusBadRequest, gin.H{"error": "解密数据失败"})
		return
	}

	// 解析解密后的数据
	var req UpdateModelConfigRequest
	if err := json.Unmarshal([]byte(decrypted), &req); err != nil {
		log.Printf("❌ 解析解密数据失败: %v", err)
		c.JSON(http.StatusBadRequest, gin.H{"error": "解析解密数据失败"})
		return
	}
	log.Printf("🔓 已解密模型配置数据 (UserID: %s)", userID)

	// 更新每个模型的配置，使用安全更新方法防止空值覆盖敏感数据
	for modelID, modelData := range req.Models {
		err := s.database.UpdateAIModelSafe(userID, modelID, modelData.Enabled, modelData.APIKey, modelData.CustomAPIURL, modelData.CustomModelName)
		if err != nil {
			c.JSON(http.StatusInternalServerError, gin.H{"error": fmt.Sprintf("更新模型 %s 失败: %v", modelID, err)})
			return
		}
	}

	// 重新加载该用户的所有交易员，使新配置立即生效
	err = s.traderManager.LoadUserTraders(s.database, userID)
	if err != nil {
		log.Printf("⚠️ 重新加载用户交易员到内存失败: %v", err)
		// 这里不返回错误，因为模型配置已经成功更新到数据库
	}

	log.Printf("✓ AI模型配置已更新: %+v", SanitizeModelConfigForLog(req.Models))
	c.JSON(http.StatusOK, gin.H{"message": "模型配置已更新"})
}

// handleGetExchangeConfigs 获取交易所配置
func (s *Server) handleGetExchangeConfigs(c *gin.Context) {
	userID := c.GetString("user_id")
	log.Printf("🔍 查询用户 %s 的交易所配置", userID)
	exchanges, err := s.database.GetExchanges(userID)
	if err != nil {
		log.Printf("❌ 获取交易所配置失败: %v", err)
		c.JSON(http.StatusInternalServerError, gin.H{"error": fmt.Sprintf("获取交易所配置失败: %v", err)})
		return
	}
	log.Printf("✅ 找到 %d 个交易所配置", len(exchanges))

<<<<<<< HEAD
	// 转换为安全的配置，移除敏感数据
	safeExchanges := make([]*SafeExchangeConfig, 0, len(exchanges))
	for _, exchange := range exchanges {
		safeExchanges = append(safeExchanges, &SafeExchangeConfig{
			ID:      exchange.ID,
			Name:    exchange.Name,
			Type:    exchange.Type,
			Enabled: exchange.Enabled,
			Testnet: exchange.Testnet,
		})
=======
	// 转换为安全的响应结构，移除敏感信息
	safeExchanges := make([]SafeExchangeConfig, len(exchanges))
	for i, exchange := range exchanges {
		safeExchanges[i] = SafeExchangeConfig{
			ID:                    exchange.ID,
			Name:                  exchange.Name,
			Type:                  exchange.Type,
			Enabled:               exchange.Enabled,
			Testnet:               exchange.Testnet,
			HyperliquidWalletAddr: exchange.HyperliquidWalletAddr,
			AsterUser:             exchange.AsterUser,
			AsterSigner:           exchange.AsterSigner,
		}
>>>>>>> c0eb5f48
	}

	c.JSON(http.StatusOK, safeExchanges)
}

// handleUpdateExchangeConfigs 更新交易所配置（仅支持加密数据）
func (s *Server) handleUpdateExchangeConfigs(c *gin.Context) {
	userID := c.GetString("user_id")

	// 读取原始请求体
	bodyBytes, err := c.GetRawData()
	if err != nil {
		c.JSON(http.StatusBadRequest, gin.H{"error": "读取请求体失败"})
		return
	}

	// 解析加密的 payload
	var encryptedPayload crypto.EncryptedPayload
	if err := json.Unmarshal(bodyBytes, &encryptedPayload); err != nil {
		log.Printf("❌ 解析加密载荷失败: %v", err)
		c.JSON(http.StatusBadRequest, gin.H{"error": "请求格式错误，必须使用加密传输"})
		return
	}

	// 验证是否为加密数据
	if encryptedPayload.WrappedKey == "" {
		log.Printf("❌ 检测到非加密请求 (UserID: %s)", userID)
		c.JSON(http.StatusBadRequest, gin.H{
			"error":   "此接口仅支持加密传输，请使用加密客户端",
			"code":    "ENCRYPTION_REQUIRED",
			"message": "Encrypted transmission is required for security reasons",
		})
		return
	}

	// 解密数据
	decrypted, err := s.cryptoHandler.cryptoService.DecryptSensitiveData(&encryptedPayload)
	if err != nil {
		log.Printf("❌ 解密交易所配置失败 (UserID: %s): %v", userID, err)
		c.JSON(http.StatusBadRequest, gin.H{"error": "解密数据失败"})
		return
	}

	// 解析解密后的数据
	var req UpdateExchangeConfigRequest
	if err := json.Unmarshal([]byte(decrypted), &req); err != nil {
		log.Printf("❌ 解析解密数据失败: %v", err)
		c.JSON(http.StatusBadRequest, gin.H{"error": "解析解密数据失败"})
		return
	}
	log.Printf("🔓 已解密交易所配置数据 (UserID: %s)", userID)

	// 更新每个交易所的配置，使用安全更新方法防止空值覆盖敏感数据
	for exchangeID, exchangeData := range req.Exchanges {
		err := s.database.UpdateExchangeSafe(userID, exchangeID, exchangeData.Enabled, exchangeData.APIKey, exchangeData.SecretKey, exchangeData.Testnet, exchangeData.HyperliquidWalletAddr, exchangeData.AsterUser, exchangeData.AsterSigner, exchangeData.AsterPrivateKey)
		if err != nil {
			c.JSON(http.StatusInternalServerError, gin.H{"error": fmt.Sprintf("更新交易所 %s 失败: %v", exchangeID, err)})
			return
		}
	}

	// 重新加载该用户的所有交易员，使新配置立即生效
	err = s.traderManager.LoadUserTraders(s.database, userID)
	if err != nil {
		log.Printf("⚠️ 重新加载用户交易员到内存失败: %v", err)
		// 这里不返回错误，因为交易所配置已经成功更新到数据库
	}

	log.Printf("✓ 交易所配置已更新: %+v", SanitizeExchangeConfigForLog(req.Exchanges))
	c.JSON(http.StatusOK, gin.H{"message": "交易所配置已更新"})
}

// handleGetUserSignalSource 获取用户信号源配置
func (s *Server) handleGetUserSignalSource(c *gin.Context) {
	userID := c.GetString("user_id")
	source, err := s.database.GetUserSignalSource(userID)
	if err != nil {
		// 如果配置不存在，返回空配置而不是404错误
		c.JSON(http.StatusOK, gin.H{
			"coin_pool_url": "",
			"oi_top_url":    "",
		})
		return
	}

	c.JSON(http.StatusOK, gin.H{
		"coin_pool_url": source.CoinPoolURL,
		"oi_top_url":    source.OITopURL,
	})
}

// handleSaveUserSignalSource 保存用户信号源配置
func (s *Server) handleSaveUserSignalSource(c *gin.Context) {
	userID := c.GetString("user_id")
	var req struct {
		CoinPoolURL string `json:"coin_pool_url"`
		OITopURL    string `json:"oi_top_url"`
	}

	if err := c.ShouldBindJSON(&req); err != nil {
		c.JSON(http.StatusBadRequest, gin.H{"error": err.Error()})
		return
	}

	err := s.database.CreateUserSignalSource(userID, req.CoinPoolURL, req.OITopURL)
	if err != nil {
		c.JSON(http.StatusInternalServerError, gin.H{"error": fmt.Sprintf("保存用户信号源配置失败: %v", err)})
		return
	}

	log.Printf("✓ 用户信号源配置已保存: user=%s, coin_pool=%s, oi_top=%s", userID, req.CoinPoolURL, req.OITopURL)
	c.JSON(http.StatusOK, gin.H{"message": "用户信号源配置已保存"})
}

// handleTraderList trader列表
func (s *Server) handleTraderList(c *gin.Context) {
	userID := c.GetString("user_id")
	traders, err := s.database.GetTraders(userID)
	if err != nil {
		c.JSON(http.StatusInternalServerError, gin.H{"error": fmt.Sprintf("获取交易员列表失败: %v", err)})
		return
	}

	result := make([]map[string]interface{}, 0, len(traders))
	for _, trader := range traders {
		// 获取实时运行状态
		isRunning := trader.IsRunning
		if at, err := s.traderManager.GetTrader(trader.ID); err == nil {
			status := at.GetStatus()
			if running, ok := status["is_running"].(bool); ok {
				isRunning = running
			}
		}

		// 返回完整的 AIModelID（如 "admin_deepseek"），不要截断
		// 前端需要完整 ID 来验证模型是否存在（与 handleGetTraderConfig 保持一致）
		result = append(result, map[string]interface{}{
			"trader_id":              trader.ID,
			"trader_name":            trader.Name,
			"ai_model":               trader.AIModelID, // 使用完整 ID
			"exchange_id":            trader.ExchangeID,
			"is_running":             isRunning,
			"initial_balance":        trader.InitialBalance,
			"system_prompt_template": trader.SystemPromptTemplate,
		})
	}

	c.JSON(http.StatusOK, result)
}

// handleGetTraderConfig 获取交易员详细配置
func (s *Server) handleGetTraderConfig(c *gin.Context) {
	userID := c.GetString("user_id")
	traderID := c.Param("id")

	if traderID == "" {
		c.JSON(http.StatusBadRequest, gin.H{"error": "交易员ID不能为空"})
		return
	}

	traderConfig, _, _, err := s.database.GetTraderConfig(userID, traderID)
	if err != nil {
		c.JSON(http.StatusNotFound, gin.H{"error": fmt.Sprintf("获取交易员配置失败: %v", err)})
		return
	}

	// 获取实时运行状态
	isRunning := traderConfig.IsRunning
	if at, err := s.traderManager.GetTrader(traderID); err == nil {
		status := at.GetStatus()
		if running, ok := status["is_running"].(bool); ok {
			isRunning = running
		}
	}

	// 返回完整的模型ID，不做转换，保持与前端模型列表一致
	aiModelID := traderConfig.AIModelID

	result := map[string]interface{}{
		"trader_id":              traderConfig.ID,
		"trader_name":            traderConfig.Name,
		"ai_model":               aiModelID,
		"exchange_id":            traderConfig.ExchangeID,
		"initial_balance":        traderConfig.InitialBalance,
		"scan_interval_minutes":  traderConfig.ScanIntervalMinutes,
		"btc_eth_leverage":       traderConfig.BTCETHLeverage,
		"altcoin_leverage":       traderConfig.AltcoinLeverage,
		"trading_symbols":        traderConfig.TradingSymbols,
		"custom_prompt":          traderConfig.CustomPrompt,
		"override_base_prompt":   traderConfig.OverrideBasePrompt,
		"system_prompt_template": traderConfig.SystemPromptTemplate,
		"is_cross_margin":        traderConfig.IsCrossMargin,
		"use_coin_pool":          traderConfig.UseCoinPool,
		"use_oi_top":             traderConfig.UseOITop,
		"is_running":             isRunning,
	}

	c.JSON(http.StatusOK, result)
}

// handleStatus 系统状态
func (s *Server) handleStatus(c *gin.Context) {
	_, traderID, err := s.getTraderFromQuery(c)
	if err != nil {
		c.JSON(http.StatusBadRequest, gin.H{"error": err.Error()})
		return
	}

	trader, err := s.traderManager.GetTrader(traderID)
	if err != nil {
		c.JSON(http.StatusNotFound, gin.H{"error": err.Error()})
		return
	}

	status := trader.GetStatus()
	c.JSON(http.StatusOK, status)
}

// handleAccount 账户信息
func (s *Server) handleAccount(c *gin.Context) {
	_, traderID, err := s.getTraderFromQuery(c)
	if err != nil {
		c.JSON(http.StatusBadRequest, gin.H{"error": err.Error()})
		return
	}

	trader, err := s.traderManager.GetTrader(traderID)
	if err != nil {
		c.JSON(http.StatusNotFound, gin.H{"error": err.Error()})
		return
	}

	log.Printf("📊 收到账户信息请求 [%s]", trader.GetName())
	account, err := trader.GetAccountInfo()
	if err != nil {
		log.Printf("❌ 获取账户信息失败 [%s]: %v", trader.GetName(), err)
		c.JSON(http.StatusInternalServerError, gin.H{
			"error": fmt.Sprintf("获取账户信息失败: %v", err),
		})
		return
	}

	log.Printf("✓ 返回账户信息 [%s]: 净值=%.2f, 可用=%.2f, 盈亏=%.2f (%.2f%%)",
		trader.GetName(),
		account["total_equity"],
		account["available_balance"],
		account["total_pnl"],
		account["total_pnl_pct"])
	c.JSON(http.StatusOK, account)
}

// handlePositions 持仓列表
func (s *Server) handlePositions(c *gin.Context) {
	_, traderID, err := s.getTraderFromQuery(c)
	if err != nil {
		c.JSON(http.StatusBadRequest, gin.H{"error": err.Error()})
		return
	}

	trader, err := s.traderManager.GetTrader(traderID)
	if err != nil {
		c.JSON(http.StatusNotFound, gin.H{"error": err.Error()})
		return
	}

	positions, err := trader.GetPositions()
	if err != nil {
		c.JSON(http.StatusInternalServerError, gin.H{
			"error": fmt.Sprintf("获取持仓列表失败: %v", err),
		})
		return
	}

	c.JSON(http.StatusOK, positions)
}

// handleDecisions 决策日志列表
func (s *Server) handleDecisions(c *gin.Context) {
	_, traderID, err := s.getTraderFromQuery(c)
	if err != nil {
		c.JSON(http.StatusBadRequest, gin.H{"error": err.Error()})
		return
	}

	trader, err := s.traderManager.GetTrader(traderID)
	if err != nil {
		c.JSON(http.StatusNotFound, gin.H{"error": err.Error()})
		return
	}

	// 获取所有历史决策记录（无限制）
	records, err := trader.GetDecisionLogger().GetLatestRecords(10000)
	if err != nil {
		c.JSON(http.StatusInternalServerError, gin.H{
			"error": fmt.Sprintf("获取决策日志失败: %v", err),
		})
		return
	}

	c.JSON(http.StatusOK, records)
}

// handleLatestDecisions 最新决策日志（最近5条，最新的在前）
func (s *Server) handleLatestDecisions(c *gin.Context) {
	_, traderID, err := s.getTraderFromQuery(c)
	if err != nil {
		c.JSON(http.StatusBadRequest, gin.H{"error": err.Error()})
		return
	}

	trader, err := s.traderManager.GetTrader(traderID)
	if err != nil {
		c.JSON(http.StatusNotFound, gin.H{"error": err.Error()})
		return
	}

	// 从 query 参数读取 limit，默认 5，最大 50
	limit := 5
	if limitStr := c.Query("limit"); limitStr != "" {
		if l, err := strconv.Atoi(limitStr); err == nil && l > 0 && l <= 50 {
			limit = l
		}
	}

	records, err := trader.GetDecisionLogger().GetLatestRecords(limit)
	if err != nil {
		c.JSON(http.StatusInternalServerError, gin.H{
			"error": fmt.Sprintf("获取决策日志失败: %v", err),
		})
		return
	}

	// 反转数组，让最新的在前面（用于列表显示）
	// GetLatestRecords返回的是从旧到新（用于图表），这里需要从新到旧
	for i, j := 0, len(records)-1; i < j; i, j = i+1, j-1 {
		records[i], records[j] = records[j], records[i]
	}

	c.JSON(http.StatusOK, records)
}

// handleStatistics 统计信息
func (s *Server) handleStatistics(c *gin.Context) {
	_, traderID, err := s.getTraderFromQuery(c)
	if err != nil {
		c.JSON(http.StatusBadRequest, gin.H{"error": err.Error()})
		return
	}

	trader, err := s.traderManager.GetTrader(traderID)
	if err != nil {
		c.JSON(http.StatusNotFound, gin.H{"error": err.Error()})
		return
	}

	stats, err := trader.GetDecisionLogger().GetStatistics()
	if err != nil {
		c.JSON(http.StatusInternalServerError, gin.H{
			"error": fmt.Sprintf("获取统计信息失败: %v", err),
		})
		return
	}

	c.JSON(http.StatusOK, stats)
}

// handleCompetition 竞赛总览（对比所有trader）
func (s *Server) handleCompetition(c *gin.Context) {
	userID := c.GetString("user_id")

	// 确保用户的交易员已加载到内存中
	err := s.traderManager.LoadUserTraders(s.database, userID)
	if err != nil {
		log.Printf("⚠️ 加载用户 %s 的交易员失败: %v", userID, err)
	}

	competition, err := s.traderManager.GetCompetitionData()
	if err != nil {
		c.JSON(http.StatusInternalServerError, gin.H{
			"error": fmt.Sprintf("获取竞赛数据失败: %v", err),
		})
		return
	}

	c.JSON(http.StatusOK, competition)
}

// handleEquityHistory 收益率历史数据
func (s *Server) handleEquityHistory(c *gin.Context) {
	_, traderID, err := s.getTraderFromQuery(c)
	if err != nil {
		c.JSON(http.StatusBadRequest, gin.H{"error": err.Error()})
		return
	}

	trader, err := s.traderManager.GetTrader(traderID)
	if err != nil {
		c.JSON(http.StatusNotFound, gin.H{"error": err.Error()})
		return
	}

	// 获取尽可能多的历史数据（几天的数据）
	// 每3分钟一个周期：10000条 = 约20天的数据
	records, err := trader.GetDecisionLogger().GetLatestRecords(10000)
	if err != nil {
		c.JSON(http.StatusInternalServerError, gin.H{
			"error": fmt.Sprintf("获取历史数据失败: %v", err),
		})
		return
	}

	// 构建收益率历史数据点
	type EquityPoint struct {
		Timestamp        string  `json:"timestamp"`
		TotalEquity      float64 `json:"total_equity"`      // 账户净值（wallet + unrealized）
		AvailableBalance float64 `json:"available_balance"` // 可用余额
		TotalPnL         float64 `json:"total_pnl"`         // 总盈亏（相对初始余额）
		TotalPnLPct      float64 `json:"total_pnl_pct"`     // 总盈亏百分比
		PositionCount    int     `json:"position_count"`    // 持仓数量
		MarginUsedPct    float64 `json:"margin_used_pct"`   // 保证金使用率
		CycleNumber      int     `json:"cycle_number"`
	}

	// 从AutoTrader获取当前初始余额（用作旧数据的fallback）
	base := 0.0
	if status := trader.GetStatus(); status != nil {
		if ib, ok := status["initial_balance"].(float64); ok && ib > 0 {
			base = ib
		}
	}

	// 如果还是无法获取，返回错误
	if base == 0 {
		c.JSON(http.StatusInternalServerError, gin.H{
			"error": "无法获取初始余额",
		})
		return
	}

	var history []EquityPoint
	for _, record := range records {
		// TotalBalance字段实际存储的是TotalEquity
		// totalEquity := record.AccountState.TotalBalance
		// TotalUnrealizedProfit字段实际存储的是TotalPnL（相对初始余额）
		// totalPnL := record.AccountState.TotalUnrealizedProfit
		walletBalance := record.AccountState.TotalBalance
		unrealizedPnL := record.AccountState.TotalUnrealizedProfit
		totalEquity := walletBalance + unrealizedPnL

		// 🔄 使用历史记录中保存的initial_balance（如果有）
		// 这样可以保持历史PNL%的准确性，即使用户后来更新了initial_balance
		if record.AccountState.InitialBalance > 0 {
			base = record.AccountState.InitialBalance
		}

		totalPnL := totalEquity - base
		// 计算盈亏百分比
		totalPnLPct := 0.0
		if base > 0 {
			totalPnLPct = (totalPnL / base) * 100
		}

		history = append(history, EquityPoint{
			Timestamp:        record.Timestamp.Format("2006-01-02 15:04:05"),
			TotalEquity:      totalEquity,
			AvailableBalance: record.AccountState.AvailableBalance,
			TotalPnL:         totalPnL,
			TotalPnLPct:      totalPnLPct,
			PositionCount:    record.AccountState.PositionCount,
			MarginUsedPct:    record.AccountState.MarginUsedPct,
			CycleNumber:      record.CycleNumber,
		})
	}

	c.JSON(http.StatusOK, history)
}

// handlePerformance AI历史表现分析（用于展示AI学习和反思）
func (s *Server) handlePerformance(c *gin.Context) {
	_, traderID, err := s.getTraderFromQuery(c)
	if err != nil {
		c.JSON(http.StatusBadRequest, gin.H{"error": err.Error()})
		return
	}

	trader, err := s.traderManager.GetTrader(traderID)
	if err != nil {
		c.JSON(http.StatusNotFound, gin.H{"error": err.Error()})
		return
	}

	// 分析最近100个周期的交易表现（避免长期持仓的交易记录丢失）
	// 假设每3分钟一个周期，100个周期 = 5小时，足够覆盖大部分交易
	performance, err := trader.GetDecisionLogger().AnalyzePerformance(100)
	if err != nil {
		c.JSON(http.StatusInternalServerError, gin.H{
			"error": fmt.Sprintf("分析历史表现失败: %v", err),
		})
		return
	}

	c.JSON(http.StatusOK, performance)
}

// authMiddleware JWT认证中间件
func (s *Server) authMiddleware() gin.HandlerFunc {
	return func(c *gin.Context) {
		authHeader := c.GetHeader("Authorization")
		if authHeader == "" {
			c.JSON(http.StatusUnauthorized, gin.H{"error": "缺少Authorization头"})
			c.Abort()
			return
		}

		// 检查Bearer token格式
		tokenParts := strings.Split(authHeader, " ")
		if len(tokenParts) != 2 || tokenParts[0] != "Bearer" {
			c.JSON(http.StatusUnauthorized, gin.H{"error": "无效的Authorization格式"})
			c.Abort()
			return
		}

		tokenString := tokenParts[1]

		// 黑名单检查
		if auth.IsTokenBlacklisted(tokenString) {
			c.JSON(http.StatusUnauthorized, gin.H{"error": "token已失效，请重新登录"})
			c.Abort()
			return
		}

		// 验证JWT token
		claims, err := auth.ValidateJWT(tokenString)
		if err != nil {
			c.JSON(http.StatusUnauthorized, gin.H{"error": "无效的token: " + err.Error()})
			c.Abort()
			return
		}

		// 将用户信息存储到上下文中
		c.Set("user_id", claims.UserID)
		c.Set("email", claims.Email)
		c.Next()
	}
}

// handleLogout 将当前token加入黑名单
func (s *Server) handleLogout(c *gin.Context) {
	authHeader := c.GetHeader("Authorization")
	if authHeader == "" {
		c.JSON(http.StatusUnauthorized, gin.H{"error": "缺少Authorization头"})
		return
	}
	parts := strings.Split(authHeader, " ")
	if len(parts) != 2 || parts[0] != "Bearer" {
		c.JSON(http.StatusUnauthorized, gin.H{"error": "无效的Authorization格式"})
		return
	}
	tokenString := parts[1]
	claims, err := auth.ValidateJWT(tokenString)
	if err != nil {
		c.JSON(http.StatusUnauthorized, gin.H{"error": "无效的token"})
		return
	}
	var exp time.Time
	if claims.ExpiresAt != nil {
		exp = claims.ExpiresAt.Time
	} else {
		exp = time.Now().Add(24 * time.Hour)
	}
	auth.BlacklistToken(tokenString, exp)
	c.JSON(http.StatusOK, gin.H{"message": "已登出"})
}

// handleRegister 处理用户注册请求
func (s *Server) handleRegister(c *gin.Context) {
	regEnabled := true
	if regStr, err := s.database.GetSystemConfig("registration_enabled"); err == nil {
		regEnabled = strings.ToLower(regStr) != "false"
	}
	if !regEnabled {
		c.JSON(http.StatusForbidden, gin.H{"error": "注册已关闭"})
		return
	}

	var req struct {
		Email    string `json:"email" binding:"required,email"`
		Password string `json:"password" binding:"required,min=6"`
		BetaCode string `json:"beta_code"`
	}

	if err := c.ShouldBindJSON(&req); err != nil {
		c.JSON(http.StatusBadRequest, gin.H{"error": err.Error()})
		return
	}

	// 检查是否开启了内测模式
	betaModeStr, _ := s.database.GetSystemConfig("beta_mode")
	if betaModeStr == "true" {
		// 内测模式下必须提供有效的内测码
		if req.BetaCode == "" {
			c.JSON(http.StatusBadRequest, gin.H{"error": "内测期间，注册需要提供内测码"})
			return
		}

		// 验证内测码
		isValid, err := s.database.ValidateBetaCode(req.BetaCode)
		if err != nil {
			c.JSON(http.StatusInternalServerError, gin.H{"error": "验证内测码失败"})
			return
		}
		if !isValid {
			c.JSON(http.StatusBadRequest, gin.H{"error": "内测码无效或已被使用"})
			return
		}
	}

	// 检查邮箱是否已存在
	existingUser, err := s.database.GetUserByEmail(req.Email)
	if err == nil {
		// 如果用户未完成OTP验证，允许重新获取OTP（支持中断后恢复注册）
		if !existingUser.OTPVerified {
			qrCodeURL := auth.GetOTPQRCodeURL(existingUser.OTPSecret, req.Email)
			c.JSON(http.StatusOK, gin.H{
				"user_id":     existingUser.ID,
				"email":       req.Email,
				"otp_secret":  existingUser.OTPSecret,
				"qr_code_url": qrCodeURL,
				"message":     "检测到未完成的注册，请继续完成OTP设置",
			})
			return
		}
		// 用户已完成验证，拒绝重复注册
		c.JSON(http.StatusConflict, gin.H{"error": "邮箱已被注册"})
		return
	}

	// 生成密码哈希
	passwordHash, err := auth.HashPassword(req.Password)
	if err != nil {
		c.JSON(http.StatusInternalServerError, gin.H{"error": "密码处理失败"})
		return
	}

	// 生成OTP密钥
	otpSecret, err := auth.GenerateOTPSecret()
	if err != nil {
		c.JSON(http.StatusInternalServerError, gin.H{"error": "OTP密钥生成失败"})
		return
	}

	// 创建用户（未验证OTP状态）
	userID := uuid.New().String()
	user := &config.User{
		ID:           userID,
		Email:        req.Email,
		PasswordHash: passwordHash,
		OTPSecret:    otpSecret,
		OTPVerified:  false,
	}

	err = s.database.CreateUser(user)
	if err != nil {
		c.JSON(http.StatusInternalServerError, gin.H{"error": "创建用户失败: " + err.Error()})
		return
	}

	// 如果是内测模式，标记内测码为已使用
	betaModeStr2, _ := s.database.GetSystemConfig("beta_mode")
	if betaModeStr2 == "true" && req.BetaCode != "" {
		err := s.database.UseBetaCode(req.BetaCode, req.Email)
		if err != nil {
			log.Printf("⚠️ 标记内测码为已使用失败: %v", err)
			// 这里不返回错误，因为用户已经创建成功
		} else {
			log.Printf("✓ 内测码 %s 已被用户 %s 使用", req.BetaCode, req.Email)
		}
	}

	// 返回OTP设置信息
	qrCodeURL := auth.GetOTPQRCodeURL(otpSecret, req.Email)
	c.JSON(http.StatusOK, gin.H{
		"user_id":     userID,
		"email":       req.Email,
		"otp_secret":  otpSecret,
		"qr_code_url": qrCodeURL,
		"message":     "请使用Google Authenticator扫描二维码并验证OTP",
	})
}

// handleCompleteRegistration 完成注册（验证OTP）
func (s *Server) handleCompleteRegistration(c *gin.Context) {
	var req struct {
		UserID  string `json:"user_id" binding:"required"`
		OTPCode string `json:"otp_code" binding:"required"`
	}

	if err := c.ShouldBindJSON(&req); err != nil {
		c.JSON(http.StatusBadRequest, gin.H{"error": err.Error()})
		return
	}

	// 获取用户信息
	user, err := s.database.GetUserByID(req.UserID)
	if err != nil {
		c.JSON(http.StatusNotFound, gin.H{"error": "用户不存在"})
		return
	}

	// 验证OTP
	if !auth.VerifyOTP(user.OTPSecret, req.OTPCode) {
		c.JSON(http.StatusBadRequest, gin.H{"error": "OTP验证码错误"})
		return
	}

	// 更新用户OTP验证状态
	err = s.database.UpdateUserOTPVerified(req.UserID, true)
	if err != nil {
		c.JSON(http.StatusInternalServerError, gin.H{"error": "更新用户状态失败"})
		return
	}

	// 生成JWT token
	token, err := auth.GenerateJWT(user.ID, user.Email)
	if err != nil {
		c.JSON(http.StatusInternalServerError, gin.H{"error": "生成token失败"})
		return
	}

	// 初始化用户的默认模型和交易所配置
	err = s.initUserDefaultConfigs(user.ID)
	if err != nil {
		log.Printf("初始化用户默认配置失败: %v", err)
	}

	c.JSON(http.StatusOK, gin.H{
		"token":   token,
		"user_id": user.ID,
		"email":   user.Email,
		"message": "注册完成",
	})
}

// handleLogin 处理用户登录请求
func (s *Server) handleLogin(c *gin.Context) {
	var req struct {
		Email    string `json:"email" binding:"required,email"`
		Password string `json:"password" binding:"required"`
	}

	if err := c.ShouldBindJSON(&req); err != nil {
		c.JSON(http.StatusBadRequest, gin.H{"error": err.Error()})
		return
	}

	// 获取用户信息
	user, err := s.database.GetUserByEmail(req.Email)
	if err != nil {
		c.JSON(http.StatusUnauthorized, gin.H{"error": "邮箱或密码错误"})
		return
	}

	// 验证密码
	if !auth.CheckPassword(req.Password, user.PasswordHash) {
		c.JSON(http.StatusUnauthorized, gin.H{"error": "邮箱或密码错误"})
		return
	}

	// 检查OTP是否已验证
	if !user.OTPVerified {
		c.JSON(http.StatusUnauthorized, gin.H{
			"error":              "账户未完成OTP设置",
			"user_id":            user.ID,
			"requires_otp_setup": true,
		})
		return
	}

	// 返回需要OTP验证的状态
	c.JSON(http.StatusOK, gin.H{
		"user_id":      user.ID,
		"email":        user.Email,
		"message":      "请输入Google Authenticator验证码",
		"requires_otp": true,
	})
}

// handleVerifyOTP 验证OTP并完成登录
func (s *Server) handleVerifyOTP(c *gin.Context) {
	var req struct {
		UserID  string `json:"user_id" binding:"required"`
		OTPCode string `json:"otp_code" binding:"required"`
	}

	if err := c.ShouldBindJSON(&req); err != nil {
		c.JSON(http.StatusBadRequest, gin.H{"error": err.Error()})
		return
	}

	// 获取用户信息
	user, err := s.database.GetUserByID(req.UserID)
	if err != nil {
		c.JSON(http.StatusNotFound, gin.H{"error": "用户不存在"})
		return
	}

	// 验证OTP
	if !auth.VerifyOTP(user.OTPSecret, req.OTPCode) {
		c.JSON(http.StatusBadRequest, gin.H{"error": "验证码错误"})
		return
	}

	// 生成JWT token
	token, err := auth.GenerateJWT(user.ID, user.Email)
	if err != nil {
		c.JSON(http.StatusInternalServerError, gin.H{"error": "生成token失败"})
		return
	}

	c.JSON(http.StatusOK, gin.H{
		"token":   token,
		"user_id": user.ID,
		"email":   user.Email,
		"message": "登录成功",
	})
}

// handleResetPassword 重置密码（通过邮箱 + OTP 验证）
func (s *Server) handleResetPassword(c *gin.Context) {
	var req struct {
		Email       string `json:"email" binding:"required,email"`
		NewPassword string `json:"new_password" binding:"required,min=6"`
		OTPCode     string `json:"otp_code" binding:"required"`
	}

	if err := c.ShouldBindJSON(&req); err != nil {
		c.JSON(http.StatusBadRequest, gin.H{"error": err.Error()})
		return
	}

	// 查询用户
	user, err := s.database.GetUserByEmail(req.Email)
	if err != nil {
		c.JSON(http.StatusNotFound, gin.H{"error": "邮箱不存在"})
		return
	}

	// 验证 OTP
	if !auth.VerifyOTP(user.OTPSecret, req.OTPCode) {
		c.JSON(http.StatusBadRequest, gin.H{"error": "Google Authenticator 验证码错误"})
		return
	}

	// 生成新密码哈希
	newPasswordHash, err := auth.HashPassword(req.NewPassword)
	if err != nil {
		c.JSON(http.StatusInternalServerError, gin.H{"error": "密码处理失败"})
		return
	}

	// 更新密码
	err = s.database.UpdateUserPassword(user.ID, newPasswordHash)
	if err != nil {
		c.JSON(http.StatusInternalServerError, gin.H{"error": "密码更新失败"})
		return
	}

	log.Printf("✓ 用户 %s 密码已重置", user.Email)
	c.JSON(http.StatusOK, gin.H{"message": "密码重置成功，请使用新密码登录"})
}

// initUserDefaultConfigs 为新用户初始化默认的模型和交易所配置
func (s *Server) initUserDefaultConfigs(userID string) error {
	// 注释掉自动创建默认配置，让用户手动添加
	// 这样新用户注册后不会自动有配置项
	log.Printf("用户 %s 注册完成，等待手动配置AI模型和交易所", userID)
	return nil
}

// handleGetSupportedModels 获取系统支持的AI模型列表
func (s *Server) handleGetSupportedModels(c *gin.Context) {
	// 返回系统支持的AI模型（从default用户获取）
	models, err := s.database.GetAIModels("default")
	if err != nil {
		log.Printf("❌ 获取支持的AI模型失败: %v", err)
		c.JSON(http.StatusInternalServerError, gin.H{"error": "获取支持的AI模型失败"})
		return
	}

	c.JSON(http.StatusOK, models)
}

// handleGetSupportedExchanges 获取系统支持的交易所列表
func (s *Server) handleGetSupportedExchanges(c *gin.Context) {
	// 返回系统支持的交易所（从default用户获取）
	exchanges, err := s.database.GetExchanges("default")
	if err != nil {
		log.Printf("❌ 获取支持的交易所失败: %v", err)
		c.JSON(http.StatusInternalServerError, gin.H{"error": "获取支持的交易所失败"})
		return
	}

	// 转换为安全的响应结构，移除敏感信息
	safeExchanges := make([]SafeExchangeConfig, len(exchanges))
	for i, exchange := range exchanges {
		safeExchanges[i] = SafeExchangeConfig{
			ID:                    exchange.ID,
			Name:                  exchange.Name,
			Type:                  exchange.Type,
			Enabled:               exchange.Enabled,
			Testnet:               exchange.Testnet,
			HyperliquidWalletAddr: "", // 默认配置不包含钱包地址
			AsterUser:             "", // 默认配置不包含用户信息
			AsterSigner:           "",
		}
	}

	c.JSON(http.StatusOK, safeExchanges)
}

// Start 启动服务器
func (s *Server) Start() error {
	addr := fmt.Sprintf(":%d", s.port)
	log.Printf("🌐 API服务器启动在 http://localhost%s", addr)
	log.Printf("📊 API文档:")
	log.Printf("  • GET  /api/health           - 健康检查")
	log.Printf("  • GET  /api/traders          - 公开的AI交易员排行榜前50名（无需认证）")
	log.Printf("  • GET  /api/competition      - 公开的竞赛数据（无需认证）")
	log.Printf("  • GET  /api/top-traders      - 前5名交易员数据（无需认证，表现对比用）")
	log.Printf("  • GET  /api/equity-history?trader_id=xxx - 公开的收益率历史数据（无需认证，竞赛用）")
	log.Printf("  • GET  /api/equity-history-batch?trader_ids=a,b,c - 批量获取历史数据（无需认证，表现对比优化）")
	log.Printf("  • GET  /api/traders/:id/public-config - 公开的交易员配置（无需认证，不含敏感信息）")
	log.Printf("  • POST /api/traders          - 创建新的AI交易员")
	log.Printf("  • DELETE /api/traders/:id    - 删除AI交易员")
	log.Printf("  • POST /api/traders/:id/start - 启动AI交易员")
	log.Printf("  • POST /api/traders/:id/stop  - 停止AI交易员")
	log.Printf("  • GET  /api/models           - 获取AI模型配置")
	log.Printf("  • PUT  /api/models           - 更新AI模型配置")
	log.Printf("  • GET  /api/exchanges        - 获取交易所配置")
	log.Printf("  • PUT  /api/exchanges        - 更新交易所配置")
	log.Printf("  • GET  /api/status?trader_id=xxx     - 指定trader的系统状态")
	log.Printf("  • GET  /api/account?trader_id=xxx    - 指定trader的账户信息")
	log.Printf("  • GET  /api/positions?trader_id=xxx  - 指定trader的持仓列表")
	log.Printf("  • GET  /api/decisions?trader_id=xxx  - 指定trader的决策日志")
	log.Printf("  • GET  /api/decisions/latest?trader_id=xxx - 指定trader的最新决策")
	log.Printf("  • GET  /api/statistics?trader_id=xxx - 指定trader的统计信息")
	log.Printf("  • GET  /api/performance?trader_id=xxx - 指定trader的AI学习表现分析")
	log.Println()

	// 创建 http.Server 以支持 graceful shutdown
	s.httpServer = &http.Server{
		Addr:    addr,
		Handler: s.router,
	}

	return s.httpServer.ListenAndServe()
}

// Shutdown 优雅关闭 API 服务器
func (s *Server) Shutdown() error {
	if s.httpServer == nil {
		return nil
	}

	// 设置 5 秒超时
	ctx, cancel := context.WithTimeout(context.Background(), 5*time.Second)
	defer cancel()

	return s.httpServer.Shutdown(ctx)
}

// handleGetPromptTemplates 获取所有系统提示词模板列表
func (s *Server) handleGetPromptTemplates(c *gin.Context) {
	// 导入 decision 包
	templates := decision.GetAllPromptTemplates()

	// 转换为响应格式
	response := make([]map[string]interface{}, 0, len(templates))
	for _, tmpl := range templates {
		response = append(response, map[string]interface{}{
			"name": tmpl.Name,
		})
	}

	c.JSON(http.StatusOK, gin.H{
		"templates": response,
	})
}

// handleGetPromptTemplate 获取指定名称的提示词模板内容
func (s *Server) handleGetPromptTemplate(c *gin.Context) {
	templateName := c.Param("name")

	template, err := decision.GetPromptTemplate(templateName)
	if err != nil {
		c.JSON(http.StatusNotFound, gin.H{"error": fmt.Sprintf("模板不存在: %s", templateName)})
		return
	}

	c.JSON(http.StatusOK, gin.H{
		"name":    template.Name,
		"content": template.Content,
	})
}

// handlePublicTraderList 获取公开的交易员列表（无需认证）
func (s *Server) handlePublicTraderList(c *gin.Context) {
	// 从所有用户获取交易员信息
	competition, err := s.traderManager.GetCompetitionData()
	if err != nil {
		c.JSON(http.StatusInternalServerError, gin.H{
			"error": fmt.Sprintf("获取交易员列表失败: %v", err),
		})
		return
	}

	// 获取traders数组
	tradersData, exists := competition["traders"]
	if !exists {
		c.JSON(http.StatusOK, []map[string]interface{}{})
		return
	}

	traders, ok := tradersData.([]map[string]interface{})
	if !ok {
		c.JSON(http.StatusInternalServerError, gin.H{
			"error": "交易员数据格式错误",
		})
		return
	}

	// 返回交易员基本信息，过滤敏感信息
	result := make([]map[string]interface{}, 0, len(traders))
	for _, trader := range traders {
		result = append(result, map[string]interface{}{
			"trader_id":              trader["trader_id"],
			"trader_name":            trader["trader_name"],
			"ai_model":               trader["ai_model"],
			"exchange":               trader["exchange"],
			"is_running":             trader["is_running"],
			"total_equity":           trader["total_equity"],
			"total_pnl":              trader["total_pnl"],
			"total_pnl_pct":          trader["total_pnl_pct"],
			"position_count":         trader["position_count"],
			"margin_used_pct":        trader["margin_used_pct"],
			"system_prompt_template": trader["system_prompt_template"],
		})
	}

	c.JSON(http.StatusOK, result)
}

// handlePublicCompetition 获取公开的竞赛数据（无需认证）
func (s *Server) handlePublicCompetition(c *gin.Context) {
	competition, err := s.traderManager.GetCompetitionData()
	if err != nil {
		c.JSON(http.StatusInternalServerError, gin.H{
			"error": fmt.Sprintf("获取竞赛数据失败: %v", err),
		})
		return
	}

	c.JSON(http.StatusOK, competition)
}

// handleTopTraders 获取前5名交易员数据（无需认证，用于表现对比）
func (s *Server) handleTopTraders(c *gin.Context) {
	topTraders, err := s.traderManager.GetTopTradersData()
	if err != nil {
		c.JSON(http.StatusInternalServerError, gin.H{
			"error": fmt.Sprintf("获取前10名交易员数据失败: %v", err),
		})
		return
	}

	c.JSON(http.StatusOK, topTraders)
}

// handleEquityHistoryBatch 批量获取多个交易员的收益率历史数据（无需认证，用于表现对比）
func (s *Server) handleEquityHistoryBatch(c *gin.Context) {
	var requestBody struct {
		TraderIDs []string `json:"trader_ids"`
	}

	// 尝试解析POST请求的JSON body
	if err := c.ShouldBindJSON(&requestBody); err != nil {
		// 如果JSON解析失败，尝试从query参数获取（兼容GET请求）
		traderIDsParam := c.Query("trader_ids")
		if traderIDsParam == "" {
			// 如果没有指定trader_ids，则返回前5名的历史数据
			topTraders, err := s.traderManager.GetTopTradersData()
			if err != nil {
				c.JSON(http.StatusInternalServerError, gin.H{
					"error": fmt.Sprintf("获取前5名交易员失败: %v", err),
				})
				return
			}

			traders, ok := topTraders["traders"].([]map[string]interface{})
			if !ok {
				c.JSON(http.StatusInternalServerError, gin.H{"error": "交易员数据格式错误"})
				return
			}

			// 提取trader IDs
			traderIDs := make([]string, 0, len(traders))
			for _, trader := range traders {
				if traderID, ok := trader["trader_id"].(string); ok {
					traderIDs = append(traderIDs, traderID)
				}
			}

			result := s.getEquityHistoryForTraders(traderIDs)
			c.JSON(http.StatusOK, result)
			return
		}

		// 解析逗号分隔的trader IDs
		requestBody.TraderIDs = strings.Split(traderIDsParam, ",")
		for i := range requestBody.TraderIDs {
			requestBody.TraderIDs[i] = strings.TrimSpace(requestBody.TraderIDs[i])
		}
	}

	// 限制最多20个交易员，防止请求过大
	if len(requestBody.TraderIDs) > 20 {
		requestBody.TraderIDs = requestBody.TraderIDs[:20]
	}

	result := s.getEquityHistoryForTraders(requestBody.TraderIDs)
	c.JSON(http.StatusOK, result)
}

// getEquityHistoryForTraders 获取多个交易员的历史数据
func (s *Server) getEquityHistoryForTraders(traderIDs []string) map[string]interface{} {
	result := make(map[string]interface{})
	histories := make(map[string]interface{})
	errors := make(map[string]string)

	for _, traderID := range traderIDs {
		if traderID == "" {
			continue
		}

		trader, err := s.traderManager.GetTrader(traderID)
		if err != nil {
			errors[traderID] = "交易员不存在"
			continue
		}

		// 获取历史数据（用于对比展示，限制数据量）
		records, err := trader.GetDecisionLogger().GetLatestRecords(500)
		if err != nil {
			errors[traderID] = fmt.Sprintf("获取历史数据失败: %v", err)
			continue
		}

		// 构建收益率历史数据
		history := make([]map[string]interface{}, 0, len(records))
		for _, record := range records {
			// 计算总权益（余额+未实现盈亏）
			totalEquity := record.AccountState.TotalBalance + record.AccountState.TotalUnrealizedProfit

			history = append(history, map[string]interface{}{
				"timestamp":    record.Timestamp,
				"total_equity": totalEquity,
				"total_pnl":    record.AccountState.TotalUnrealizedProfit,
				"balance":      record.AccountState.TotalBalance,
			})
		}

		histories[traderID] = history
	}

	result["histories"] = histories
	result["count"] = len(histories)
	if len(errors) > 0 {
		result["errors"] = errors
	}

	return result
}

// handleGetPublicTraderConfig 获取公开的交易员配置信息（无需认证，不包含敏感信息）
func (s *Server) handleGetPublicTraderConfig(c *gin.Context) {
	traderID := c.Param("id")
	if traderID == "" {
		c.JSON(http.StatusBadRequest, gin.H{"error": "交易员ID不能为空"})
		return
	}

	trader, err := s.traderManager.GetTrader(traderID)
	if err != nil {
		c.JSON(http.StatusNotFound, gin.H{"error": "交易员不存在"})
		return
	}

	// 获取交易员的状态信息
	status := trader.GetStatus()

	// 只返回公开的配置信息，不包含API密钥等敏感数据
	result := map[string]interface{}{
		"trader_id":   trader.GetID(),
		"trader_name": trader.GetName(),
		"ai_model":    trader.GetAIModel(),
		"exchange":    trader.GetExchange(),
		"is_running":  status["is_running"],
		"ai_provider": status["ai_provider"],
		"start_time":  status["start_time"],
	}

	c.JSON(http.StatusOK, result)
}

// reloadPromptTemplatesWithLog 重新加载提示词模板并记录日志
func (s *Server) reloadPromptTemplatesWithLog(templateName string) {
	if err := decision.ReloadPromptTemplates(); err != nil {
		log.Printf("⚠️  重新加载提示词模板失败: %v", err)
		return
	}

	if templateName == "" {
		log.Printf("✓ 已重新加载系统提示词模板 [当前使用: default (未指定，使用默认)]")
	} else {
		log.Printf("✓ 已重新加载系统提示词模板 [当前使用: %s]", templateName)
	}
}<|MERGE_RESOLUTION|>--- conflicted
+++ resolved
@@ -446,23 +446,6 @@
 	Testnet   bool   `json:"testnet,omitempty"`
 }
 
-<<<<<<< HEAD
-// SafeExchangeConfig 用于API响应的安全交易所配置（不包含敏感数据）
-type SafeExchangeConfig struct {
-	ID      string `json:"id"`
-	Name    string `json:"name"`
-	Type    string `json:"type"` // "cex" or "dex"
-	Enabled bool   `json:"enabled"`
-	Testnet bool   `json:"testnet,omitempty"`
-}
-
-// SafeAIModelConfig 用于API响应的安全AI模型配置（不包含敏感数据）
-type SafeAIModelConfig struct {
-	ID      string `json:"id"`
-	Name    string `json:"name"`
-	Provider string `json:"provider"`
-	Enabled bool   `json:"enabled"`
-=======
 // SafeExchangeConfig 安全的交易所配置结构（不包含敏感信息）
 type SafeExchangeConfig struct {
 	ID                    string `json:"id"`
@@ -473,7 +456,7 @@
 	HyperliquidWalletAddr string `json:"hyperliquidWalletAddr"` // Hyperliquid钱包地址（不敏感）
 	AsterUser             string `json:"asterUser"`             // Aster用户名（不敏感）
 	AsterSigner           string `json:"asterSigner"`           // Aster签名者（不敏感）
->>>>>>> c0eb5f48
+}
 }
 
 type UpdateModelConfigRequest struct {
@@ -894,13 +877,11 @@
 		return
 	}
 
-<<<<<<< HEAD
 	// 检查并为该交易员的交易所创建WSMonitor实例（如果不存在）
 	s.traderManager.AddTraderToExchangeMonitor(trader)
-=======
+
 	// 重新加载系统提示词模板（确保使用最新的硬盘文件）
 	s.reloadPromptTemplatesWithLog(templateName)
->>>>>>> c0eb5f48
 
 	// 启动交易员
 	go func() {
@@ -1003,17 +984,6 @@
 	}
 	log.Printf("✅ 找到 %d 个AI模型配置", len(models))
 
-<<<<<<< HEAD
-	// 转换为安全的配置，移除敏感数据
-	safeModels := make([]*SafeAIModelConfig, 0, len(models))
-	for _, model := range models {
-		safeModels = append(safeModels, &SafeAIModelConfig{
-			ID:       model.ID,
-			Name:     model.Name,
-			Provider: model.Provider,
-			Enabled:  model.Enabled,
-		})
-=======
 	// 转换为安全的响应结构，移除敏感信息
 	safeModels := make([]SafeModelConfig, len(models))
 	for i, model := range models {
@@ -1025,7 +995,7 @@
 			CustomAPIURL:    model.CustomAPIURL,
 			CustomModelName: model.CustomModelName,
 		}
->>>>>>> c0eb5f48
+	}
 	}
 
 	c.JSON(http.StatusOK, safeModels)
@@ -1078,7 +1048,7 @@
 	}
 	log.Printf("🔓 已解密模型配置数据 (UserID: %s)", userID)
 
-	// 更新每个模型的配置，使用安全更新方法防止空值覆盖敏感数据
+	// 更新每个模型的配置
 	for modelID, modelData := range req.Models {
 		err := s.database.UpdateAIModelSafe(userID, modelID, modelData.Enabled, modelData.APIKey, modelData.CustomAPIURL, modelData.CustomModelName)
 		if err != nil {
@@ -1110,18 +1080,6 @@
 	}
 	log.Printf("✅ 找到 %d 个交易所配置", len(exchanges))
 
-<<<<<<< HEAD
-	// 转换为安全的配置，移除敏感数据
-	safeExchanges := make([]*SafeExchangeConfig, 0, len(exchanges))
-	for _, exchange := range exchanges {
-		safeExchanges = append(safeExchanges, &SafeExchangeConfig{
-			ID:      exchange.ID,
-			Name:    exchange.Name,
-			Type:    exchange.Type,
-			Enabled: exchange.Enabled,
-			Testnet: exchange.Testnet,
-		})
-=======
 	// 转换为安全的响应结构，移除敏感信息
 	safeExchanges := make([]SafeExchangeConfig, len(exchanges))
 	for i, exchange := range exchanges {
@@ -1135,7 +1093,7 @@
 			AsterUser:             exchange.AsterUser,
 			AsterSigner:           exchange.AsterSigner,
 		}
->>>>>>> c0eb5f48
+	}
 	}
 
 	c.JSON(http.StatusOK, safeExchanges)
@@ -1188,7 +1146,7 @@
 	}
 	log.Printf("🔓 已解密交易所配置数据 (UserID: %s)", userID)
 
-	// 更新每个交易所的配置，使用安全更新方法防止空值覆盖敏感数据
+	// 更新每个交易所的配置
 	for exchangeID, exchangeData := range req.Exchanges {
 		err := s.database.UpdateExchangeSafe(userID, exchangeID, exchangeData.Enabled, exchangeData.APIKey, exchangeData.SecretKey, exchangeData.Testnet, exchangeData.HyperliquidWalletAddr, exchangeData.AsterUser, exchangeData.AsterSigner, exchangeData.AsterPrivateKey)
 		if err != nil {
