package api

import (
	"context"
	"encoding/json"
	"fmt"
	"log"
	"net"
	"net/http"
	"nofx/auth"
	"nofx/config"
	"nofx/crypto"
	"nofx/decision"
	"nofx/hook"
	"nofx/manager"
	"nofx/trader"
	"strconv"
	"strings"
	"time"
	"github.com/gin-gonic/gin"
	"github.com/google/uuid"
)

// Server HTTP API服务器
type Server struct {
	router        *gin.Engine
	httpServer    *http.Server
	traderManager *manager.TraderManager
<<<<<<< HEAD
	database      config.DatabaseInterface
	cryptoService *crypto.CryptoService
=======
	database      *config.Database
	cryptoHandler *CryptoHandler
>>>>>>> 586b580c
	port          int
}

// NewServer 创建API服务器
<<<<<<< HEAD
func NewServer(traderManager *manager.TraderManager, database config.DatabaseInterface, cryptoService *crypto.CryptoService, port int) *Server {
=======
func NewServer(traderManager *manager.TraderManager, database *config.Database, cryptoService *crypto.CryptoService, port int) *Server {
>>>>>>> 586b580c
	// 设置为Release模式（减少日志输出）
	gin.SetMode(gin.ReleaseMode)

	router := gin.Default()

	// 启用CORS
	router.Use(corsMiddleware())

<<<<<<< HEAD
	if cryptoService == nil {
		log.Printf("⚠️ 加密服务未初始化，敏感数据加解密功能不可用")
	} else {
		database.SetCryptoService(cryptoService)
	}
=======
	// 创建加密处理器
	cryptoHandler := NewCryptoHandler(cryptoService)
>>>>>>> 586b580c

	s := &Server{
		router:        router,
		traderManager: traderManager,
		database:      database,
<<<<<<< HEAD
		cryptoService: cryptoService,
=======
		cryptoHandler: cryptoHandler,
>>>>>>> 586b580c
		port:          port,
	}

	// 设置路由
	s.setupRoutes()

	return s
}

// corsMiddleware CORS中间件
func corsMiddleware() gin.HandlerFunc {
	return func(c *gin.Context) {
		c.Writer.Header().Set("Access-Control-Allow-Origin", "*")
		c.Writer.Header().Set("Access-Control-Allow-Methods", "GET, POST, PUT, DELETE, OPTIONS")
		c.Writer.Header().Set("Access-Control-Allow-Headers", "Content-Type, Authorization")

		if c.Request.Method == "OPTIONS" {
			c.AbortWithStatus(http.StatusOK)
			return
		}

		c.Next()
	}
}

// setupRoutes 设置路由
func (s *Server) setupRoutes() {
	// API路由组
	api := s.router.Group("/api")
	{
		// 健康检查
		api.Any("/health", s.handleHealth)

		// 管理员登录（管理员模式下使用，公共）

		// 系统支持的模型和交易所（无需认证）
		api.GET("/supported-models", s.handleGetSupportedModels)
		api.GET("/supported-exchanges", s.handleGetSupportedExchanges)

		// 系统配置（无需认证，用于前端判断是否管理员模式/注册是否开启）
		api.GET("/config", s.handleGetSystemConfig)

		// 加密相关接口（无需认证）
		api.GET("/crypto/public-key", s.cryptoHandler.HandleGetPublicKey)
		api.POST("/crypto/decrypt", s.cryptoHandler.HandleDecryptSensitiveData)

		// 系统提示词模板管理（无需认证）
		api.GET("/prompt-templates", s.handleGetPromptTemplates)
		api.GET("/prompt-templates/:name", s.handleGetPromptTemplate)

		// 公开的竞赛数据（无需认证）
		api.GET("/traders", s.handlePublicTraderList)
		api.GET("/competition", s.handlePublicCompetition)
		api.GET("/top-traders", s.handleTopTraders)
		api.GET("/equity-history", s.handleEquityHistory)
		api.POST("/equity-history-batch", s.handleEquityHistoryBatch)
		api.GET("/traders/:id/public-config", s.handleGetPublicTraderConfig)

		// 认证相关路由（无需认证）
		api.POST("/register", s.handleRegister)
		api.POST("/login", s.handleLogin)
		api.POST("/verify-otp", s.handleVerifyOTP)
		api.POST("/complete-registration", s.handleCompleteRegistration)

		// 需要认证的路由
		protected := api.Group("/", s.authMiddleware())
		{
			// 注销（加入黑名单）
			protected.POST("/logout", s.handleLogout)

			// 服务器IP查询（需要认证，用于白名单配置）
			protected.GET("/server-ip", s.handleGetServerIP)

			// AI交易员管理
			protected.GET("/my-traders", s.handleTraderList)
			protected.GET("/traders/:id/config", s.handleGetTraderConfig)
			protected.POST("/traders", s.handleCreateTrader)
			protected.PUT("/traders/:id", s.handleUpdateTrader)
			protected.DELETE("/traders/:id", s.handleDeleteTrader)
			protected.POST("/traders/:id/start", s.handleStartTrader)
			protected.POST("/traders/:id/stop", s.handleStopTrader)
			protected.PUT("/traders/:id/prompt", s.handleUpdateTraderPrompt)
			protected.POST("/traders/:id/sync-balance", s.handleSyncBalance)

			// AI模型配置
			protected.GET("/models", s.handleGetModelConfigs)
			protected.PUT("/models", s.handleUpdateModelConfigs)

			// 交易所配置
			protected.GET("/exchanges", s.handleGetExchangeConfigs)
			protected.PUT("/exchanges", s.handleUpdateExchangeConfigs)
			protected.PUT("/exchanges/encrypted", s.handleUpdateExchangeConfigsEncrypted)

			// 用户信号源配置
			protected.GET("/user/signal-sources", s.handleGetUserSignalSource)
			protected.POST("/user/signal-sources", s.handleSaveUserSignalSource)

			// 指定trader的数据（使用query参数 ?trader_id=xxx）
			protected.GET("/status", s.handleStatus)
			protected.GET("/account", s.handleAccount)
			protected.GET("/positions", s.handlePositions)
			protected.GET("/decisions", s.handleDecisions)
			protected.GET("/decisions/latest", s.handleLatestDecisions)
			protected.GET("/statistics", s.handleStatistics)
			protected.GET("/performance", s.handlePerformance)
		}
	}
}

// handleHealth 健康检查
func (s *Server) handleHealth(c *gin.Context) {
	c.JSON(http.StatusOK, gin.H{
		"status": "ok",
		"time":   c.Request.Context().Value("time"),
	})
}

// handleGetSystemConfig 获取系统配置（客户端需要知道的配置）
func (s *Server) handleGetSystemConfig(c *gin.Context) {
	// 获取默认币种
	defaultCoinsStr, _ := s.database.GetSystemConfig("default_coins")
	var defaultCoins []string
	if defaultCoinsStr != "" {
		json.Unmarshal([]byte(defaultCoinsStr), &defaultCoins)
	}
	if len(defaultCoins) == 0 {
		// 使用硬编码的默认币种
		defaultCoins = []string{"BTCUSDT", "ETHUSDT", "SOLUSDT", "BNBUSDT", "XRPUSDT", "DOGEUSDT", "ADAUSDT", "HYPEUSDT"}
	}

	// 获取杠杆配置
	btcEthLeverageStr, _ := s.database.GetSystemConfig("btc_eth_leverage")
	altcoinLeverageStr, _ := s.database.GetSystemConfig("altcoin_leverage")

	btcEthLeverage := 5
	if val, err := strconv.Atoi(btcEthLeverageStr); err == nil && val > 0 {
		btcEthLeverage = val
	}

	altcoinLeverage := 5
	if val, err := strconv.Atoi(altcoinLeverageStr); err == nil && val > 0 {
		altcoinLeverage = val
	}

	// 获取内测模式配置
	betaModeStr, _ := s.database.GetSystemConfig("beta_mode")
	betaMode := betaModeStr == "true"

	// 获取RSA公钥
	var rsaPublicKey string
	if s.cryptoService != nil {
		rsaPublicKey = s.cryptoService.GetPublicKeyPEM()
	}

	c.JSON(http.StatusOK, gin.H{
		"beta_mode":        betaMode,
		"default_coins":    defaultCoins,
		"btc_eth_leverage": btcEthLeverage,
		"altcoin_leverage": altcoinLeverage,
		"rsa_public_key":   rsaPublicKey,
		"rsa_key_id":       "rsa-key-2025-11-05",
	})
}

// handleGetServerIP 获取服务器IP地址（用于白名单配置）
func (s *Server) handleGetServerIP(c *gin.Context) {

	// 首先尝试从Hook获取用户专用IP
	userIP := hook.HookExec[hook.IpResult](hook.GETIP, c.GetString("user_id"))
	if userIP != nil && userIP.Error() == nil {
		c.JSON(http.StatusOK, gin.H{
			"public_ip": userIP.GetResult(),
			"message":   "请将此IP地址添加到白名单中",
		})
		return
	}

	// 尝试通过第三方API获取公网IP
	publicIP := getPublicIPFromAPI()

	// 如果第三方API失败，从网络接口获取第一个公网IP
	if publicIP == "" {
		publicIP = getPublicIPFromInterface()
	}

	// 如果还是没有获取到，返回错误
	if publicIP == "" {
		c.JSON(http.StatusInternalServerError, gin.H{"error": "无法获取公网IP地址"})
		return
	}

	c.JSON(http.StatusOK, gin.H{
		"public_ip": publicIP,
		"message":   "请将此IP地址添加到白名单中",
	})
}

// getPublicIPFromAPI 通过第三方API获取公网IP
func getPublicIPFromAPI() string {
	// 尝试多个公网IP查询服务
	services := []string{
		"https://api.ipify.org?format=text",
		"https://icanhazip.com",
		"https://ifconfig.me",
	}

	client := &http.Client{
		Timeout: 5 * time.Second,
	}

	for _, service := range services {
		resp, err := client.Get(service)
		if err != nil {
			continue
		}
		defer resp.Body.Close()

		if resp.StatusCode == http.StatusOK {
			body := make([]byte, 128)
			n, err := resp.Body.Read(body)
			if err != nil && err.Error() != "EOF" {
				continue
			}

			ip := strings.TrimSpace(string(body[:n]))
			// 验证是否为有效的IP地址
			if net.ParseIP(ip) != nil {
				return ip
			}
		}
	}

	return ""
}

// getPublicIPFromInterface 从网络接口获取第一个公网IP
func getPublicIPFromInterface() string {
	interfaces, err := net.Interfaces()
	if err != nil {
		return ""
	}

	for _, iface := range interfaces {
		// 跳过未启用的接口和回环接口
		if iface.Flags&net.FlagUp == 0 || iface.Flags&net.FlagLoopback != 0 {
			continue
		}

		addrs, err := iface.Addrs()
		if err != nil {
			continue
		}

		for _, addr := range addrs {
			var ip net.IP
			switch v := addr.(type) {
			case *net.IPNet:
				ip = v.IP
			case *net.IPAddr:
				ip = v.IP
			}

			if ip == nil || ip.IsLoopback() {
				continue
			}

			// 只考虑IPv4地址
			if ip.To4() != nil {
				ipStr := ip.String()
				// 排除私有IP地址范围
				if !isPrivateIP(ip) {
					return ipStr
				}
			}
		}
	}

	return ""
}

// isPrivateIP 判断是否为私有IP地址
func isPrivateIP(ip net.IP) bool {
	// 私有IP地址范围：
	// 10.0.0.0/8
	// 172.16.0.0/12
	// 192.168.0.0/16
	privateRanges := []string{
		"10.0.0.0/8",
		"172.16.0.0/12",
		"192.168.0.0/16",
	}

	for _, cidr := range privateRanges {
		_, subnet, _ := net.ParseCIDR(cidr)
		if subnet.Contains(ip) {
			return true
		}
	}

	return false
}

// getTraderFromQuery 从query参数获取trader
func (s *Server) getTraderFromQuery(c *gin.Context) (*manager.TraderManager, string, error) {
	userID := c.GetString("user_id")
	traderID := c.Query("trader_id")

	// 确保用户的交易员已加载到内存中
	err := s.traderManager.LoadUserTraders(s.database, userID)
	if err != nil {
		log.Printf("⚠️ 加载用户 %s 的交易员失败: %v", userID, err)
	}

	if traderID == "" {
		// 如果没有指定trader_id，返回该用户的第一个trader
		ids := s.traderManager.GetTraderIDs()
		if len(ids) == 0 {
			return nil, "", fmt.Errorf("没有可用的trader")
		}

		// 获取用户的交易员列表，优先返回用户自己的交易员
		userTraders, err := s.database.GetTraders(userID)
		if err == nil && len(userTraders) > 0 {
			traderID = userTraders[0].ID
		} else {
			traderID = ids[0]
		}
	}

	return s.traderManager, traderID, nil
}

// AI交易员管理相关结构体
type CreateTraderRequest struct {
	Name                 string  `json:"name" binding:"required"`
	AIModelID            string  `json:"ai_model_id" binding:"required"`
	ExchangeID           string  `json:"exchange_id" binding:"required"`
	InitialBalance       float64 `json:"initial_balance"`
	ScanIntervalMinutes  int     `json:"scan_interval_minutes"`
	BTCETHLeverage       int     `json:"btc_eth_leverage"`
	AltcoinLeverage      int     `json:"altcoin_leverage"`
	TradingSymbols       string  `json:"trading_symbols"`
	CustomPrompt         string  `json:"custom_prompt"`
	OverrideBasePrompt   bool    `json:"override_base_prompt"`
	SystemPromptTemplate string  `json:"system_prompt_template"` // 系统提示词模板名称
	IsCrossMargin        *bool   `json:"is_cross_margin"`        // 指针类型，nil表示使用默认值true
	UseCoinPool          bool    `json:"use_coin_pool"`
	UseOITop             bool    `json:"use_oi_top"`
}

type ModelConfig struct {
	ID           string `json:"id"`
	Name         string `json:"name"`
	Provider     string `json:"provider"`
	Enabled      bool   `json:"enabled"`
	APIKey       string `json:"apiKey,omitempty"`
	CustomAPIURL string `json:"customApiUrl,omitempty"`
}

// SafeModelConfig 安全的模型配置结构（不包含敏感信息）
type SafeModelConfig struct {
	ID              string `json:"id"`
	Name            string `json:"name"`
	Provider        string `json:"provider"`
	Enabled         bool   `json:"enabled"`
	CustomAPIURL    string `json:"customApiUrl"`    // 自定义API URL（通常不敏感）
	CustomModelName string `json:"customModelName"` // 自定义模型名（不敏感）
}

type ExchangeConfig struct {
	ID        string `json:"id"`
	Name      string `json:"name"`
	Type      string `json:"type"` // "cex" or "dex"
	Enabled   bool   `json:"enabled"`
	APIKey    string `json:"apiKey,omitempty"`
	SecretKey string `json:"secretKey,omitempty"`
	Testnet   bool   `json:"testnet,omitempty"`
}

<<<<<<< HEAD
// SafeExchangeConfig 安全的交易所配置响应结构（不包含敏感信息）
type SafeExchangeConfig struct {
	ID                    string    `json:"id"`
	UserID                string    `json:"user_id"`
	Name                  string    `json:"name"`
	Type                  string    `json:"type"`
	Enabled               bool      `json:"enabled"`
	Testnet               bool      `json:"testnet"`
	HyperliquidWalletAddr string    `json:"hyperliquidWalletAddr"` // 钱包地址，非敏感信息
	AsterUser             string    `json:"asterUser"`             // Aster用户名，非敏感信息
	Deleted               bool      `json:"deleted"`
	CreatedAt             time.Time `json:"created_at"`
	UpdatedAt             time.Time `json:"updated_at"`
=======
// SafeExchangeConfig 安全的交易所配置结构（不包含敏感信息）
type SafeExchangeConfig struct {
	ID                    string `json:"id"`
	Name                  string `json:"name"`
	Type                  string `json:"type"` // "cex" or "dex"
	Enabled               bool   `json:"enabled"`
	Testnet               bool   `json:"testnet,omitempty"`
	HyperliquidWalletAddr string `json:"hyperliquidWalletAddr"` // Hyperliquid钱包地址（不敏感）
	AsterUser             string `json:"asterUser"`             // Aster用户名（不敏感）
	AsterSigner           string `json:"asterSigner"`           // Aster签名者（不敏感）
>>>>>>> 586b580c
}

type UpdateModelConfigRequest struct {
	Models map[string]struct {
		Enabled         bool   `json:"enabled"`
		APIKey          string `json:"api_key"`
		CustomAPIURL    string `json:"custom_api_url"`
		CustomModelName string `json:"custom_model_name"`
	} `json:"models"`
}

type UpdateExchangeConfigRequest struct {
	Exchanges map[string]struct {
		Enabled               bool   `json:"enabled"`
		APIKey                string `json:"api_key"`
		SecretKey             string `json:"secret_key"`
		Testnet               bool   `json:"testnet"`
		HyperliquidWalletAddr string `json:"hyperliquid_wallet_addr"`
		AsterUser             string `json:"aster_user"`
		AsterSigner           string `json:"aster_signer"`
		AsterPrivateKey       string `json:"aster_private_key"`
	} `json:"exchanges"`
}

// handleCreateTrader 创建新的AI交易员
func (s *Server) handleCreateTrader(c *gin.Context) {
	userID := c.GetString("user_id")
	var req CreateTraderRequest
	if err := c.ShouldBindJSON(&req); err != nil {
		c.JSON(http.StatusBadRequest, gin.H{"error": err.Error()})
		return
	}

	// 校验杠杆值
	if req.BTCETHLeverage < 0 || req.BTCETHLeverage > 50 {
		c.JSON(http.StatusBadRequest, gin.H{"error": "BTC/ETH杠杆必须在1-50倍之间"})
		return
	}
	if req.AltcoinLeverage < 0 || req.AltcoinLeverage > 20 {
		c.JSON(http.StatusBadRequest, gin.H{"error": "山寨币杠杆必须在1-20倍之间"})
		return
	}

	// 校验交易币种格式
	if req.TradingSymbols != "" {
		symbols := strings.Split(req.TradingSymbols, ",")
		for _, symbol := range symbols {
			symbol = strings.TrimSpace(symbol)
			if symbol != "" && !strings.HasSuffix(strings.ToUpper(symbol), "USDT") {
				c.JSON(http.StatusBadRequest, gin.H{"error": fmt.Sprintf("无效的币种格式: %s，必须以USDT结尾", symbol)})
				return
			}
		}
	}

	// 生成交易员ID
	traderID := fmt.Sprintf("%s_%s_%d", req.ExchangeID, req.AIModelID, time.Now().Unix())

	// 设置默认值
	isCrossMargin := true // 默认为全仓模式
	if req.IsCrossMargin != nil {
		isCrossMargin = *req.IsCrossMargin
	}

	// 设置杠杆默认值（从系统配置获取）
	btcEthLeverage := 5
	altcoinLeverage := 5
	if req.BTCETHLeverage > 0 {
		btcEthLeverage = req.BTCETHLeverage
	} else {
		// 从系统配置获取默认值
		if btcEthLeverageStr, _ := s.database.GetSystemConfig("btc_eth_leverage"); btcEthLeverageStr != "" {
			if val, err := strconv.Atoi(btcEthLeverageStr); err == nil && val > 0 {
				btcEthLeverage = val
			}
		}
	}
	if req.AltcoinLeverage > 0 {
		altcoinLeverage = req.AltcoinLeverage
	} else {
		// 从系统配置获取默认值
		if altcoinLeverageStr, _ := s.database.GetSystemConfig("altcoin_leverage"); altcoinLeverageStr != "" {
			if val, err := strconv.Atoi(altcoinLeverageStr); err == nil && val > 0 {
				altcoinLeverage = val
			}
		}
	}

	// 设置系统提示词模板默认值
	systemPromptTemplate := "default"
	if req.SystemPromptTemplate != "" {
		systemPromptTemplate = req.SystemPromptTemplate
	}

	// 设置扫描间隔默认值
	scanIntervalMinutes := req.ScanIntervalMinutes
	if scanIntervalMinutes < 3 {
		scanIntervalMinutes = 3 // 默认3分钟，且不允许小于3
	}

	// ✨ 查询交易所实际余额，覆盖用户输入
	actualBalance := req.InitialBalance // 默认使用用户输入
	exchanges, err := s.database.GetExchanges(userID)
	if err != nil {
		log.Printf("⚠️ 获取交易所配置失败，使用用户输入的初始资金: %v", err)
	}

	// 查找匹配的交易所配置
	var exchangeCfg *config.ExchangeConfig
	for _, ex := range exchanges {
		if ex.ID == req.ExchangeID {
			exchangeCfg = ex
			break
		}
	}

	if exchangeCfg == nil {
		log.Printf("⚠️ 未找到交易所 %s 的配置，使用用户输入的初始资金", req.ExchangeID)
	} else if !exchangeCfg.Enabled {
		log.Printf("⚠️ 交易所 %s 未启用，使用用户输入的初始资金", req.ExchangeID)
	} else {
		// 根据交易所类型创建临时 trader 查询余额
		var tempTrader trader.Trader
		var createErr error

		switch req.ExchangeID {
		case "binance":
			tempTrader = trader.NewFuturesTrader(exchangeCfg.APIKey, exchangeCfg.SecretKey, userID)
		case "hyperliquid":
			tempTrader, createErr = trader.NewHyperliquidTrader(
				exchangeCfg.APIKey, // private key
				exchangeCfg.HyperliquidWalletAddr,
				exchangeCfg.Testnet,
			)
		case "aster":
			tempTrader, createErr = trader.NewAsterTrader(
				exchangeCfg.AsterUser,
				exchangeCfg.AsterSigner,
				exchangeCfg.AsterPrivateKey,
			)
		default:
			log.Printf("⚠️ 不支持的交易所类型: %s，使用用户输入的初始资金", req.ExchangeID)
		}

		if createErr != nil {
			log.Printf("⚠️ 创建临时 trader 失败，使用用户输入的初始资金: %v", createErr)
		} else if tempTrader != nil {
			// 查询实际余额
			balanceInfo, balanceErr := tempTrader.GetBalance()
			if balanceErr != nil {
				log.Printf("⚠️ 查询交易所余额失败，使用用户输入的初始资金: %v", balanceErr)
			} else {
				// 提取可用余额
				if availableBalance, ok := balanceInfo["available_balance"].(float64); ok && availableBalance > 0 {
					actualBalance = availableBalance
					log.Printf("✓ 查询到交易所实际余额: %.2f USDT (用户输入: %.2f USDT)", actualBalance, req.InitialBalance)
				} else if totalBalance, ok := balanceInfo["balance"].(float64); ok && totalBalance > 0 {
					// 有些交易所可能只返回 balance 字段
					actualBalance = totalBalance
					log.Printf("✓ 查询到交易所实际余额: %.2f USDT (用户输入: %.2f USDT)", actualBalance, req.InitialBalance)
				} else {
					log.Printf("⚠️ 无法从余额信息中提取可用余额，使用用户输入的初始资金")
				}
			}
		}
	}

	// 创建交易员配置（数据库实体）
	trader := &config.TraderRecord{
		ID:                   traderID,
		UserID:               userID,
		Name:                 req.Name,
		AIModelID:            req.AIModelID,
		ExchangeID:           req.ExchangeID,
		InitialBalance:       actualBalance, // 使用实际查询的余额
		BTCETHLeverage:       btcEthLeverage,
		AltcoinLeverage:      altcoinLeverage,
		TradingSymbols:       req.TradingSymbols,
		UseCoinPool:          req.UseCoinPool,
		UseOITop:             req.UseOITop,
		CustomPrompt:         req.CustomPrompt,
		OverrideBasePrompt:   req.OverrideBasePrompt,
		SystemPromptTemplate: systemPromptTemplate,
		IsCrossMargin:        isCrossMargin,
		ScanIntervalMinutes:  scanIntervalMinutes,
		IsRunning:            false,
	}

	// 保存到数据库
	err = s.database.CreateTrader(trader)
	if err != nil {
		c.JSON(http.StatusInternalServerError, gin.H{"error": fmt.Sprintf("创建交易员失败: %v", err)})
		return
	}

	// 立即将新交易员加载到TraderManager中
	err = s.traderManager.LoadTraderByID(s.database, userID, traderID)
	if err != nil {
		log.Printf("⚠️ 加载交易员到内存失败: %v", err)
		// 这里不返回错误，因为交易员已经成功创建到数据库
	}

	log.Printf("✓ 创建交易员成功: %s (模型: %s, 交易所: %s)", req.Name, req.AIModelID, req.ExchangeID)

	c.JSON(http.StatusCreated, gin.H{
		"trader_id":   traderID,
		"trader_name": req.Name,
		"ai_model":    req.AIModelID,
		"is_running":  false,
	})
}

// UpdateTraderRequest 更新交易员请求
type UpdateTraderRequest struct {
	Name                 string  `json:"name" binding:"required"`
	AIModelID            string  `json:"ai_model_id" binding:"required"`
	ExchangeID           string  `json:"exchange_id" binding:"required"`
	InitialBalance       float64 `json:"initial_balance"`
	ScanIntervalMinutes  int     `json:"scan_interval_minutes"`
	BTCETHLeverage       int     `json:"btc_eth_leverage"`
	AltcoinLeverage      int     `json:"altcoin_leverage"`
	TradingSymbols       string  `json:"trading_symbols"`
	CustomPrompt         string  `json:"custom_prompt"`
	OverrideBasePrompt   bool    `json:"override_base_prompt"`
	SystemPromptTemplate string  `json:"system_prompt_template"`
	IsCrossMargin        *bool   `json:"is_cross_margin"`
}

// handleUpdateTrader 更新交易员配置
func (s *Server) handleUpdateTrader(c *gin.Context) {
	userID := c.GetString("user_id")
	traderID := c.Param("id")

	var req UpdateTraderRequest
	if err := c.ShouldBindJSON(&req); err != nil {
		c.JSON(http.StatusBadRequest, gin.H{"error": err.Error()})
		return
	}

	// 检查交易员是否存在且属于当前用户
	traders, err := s.database.GetTraders(userID)
	if err != nil {
		c.JSON(http.StatusInternalServerError, gin.H{"error": "获取交易员列表失败"})
		return
	}

	var existingTrader *config.TraderRecord
	for _, trader := range traders {
		if trader.ID == traderID {
			existingTrader = trader
			break
		}
	}

	if existingTrader == nil {
		c.JSON(http.StatusNotFound, gin.H{"error": "交易员不存在"})
		return
	}

	// 设置默认值
	isCrossMargin := existingTrader.IsCrossMargin // 保持原值
	if req.IsCrossMargin != nil {
		isCrossMargin = *req.IsCrossMargin
	}

	// 设置杠杆默认值
	btcEthLeverage := req.BTCETHLeverage
	altcoinLeverage := req.AltcoinLeverage
	if btcEthLeverage <= 0 {
		btcEthLeverage = existingTrader.BTCETHLeverage // 保持原值
	}
	if altcoinLeverage <= 0 {
		altcoinLeverage = existingTrader.AltcoinLeverage // 保持原值
	}

	// 设置扫描间隔，允许更新
	scanIntervalMinutes := req.ScanIntervalMinutes
	if scanIntervalMinutes <= 0 {
		scanIntervalMinutes = existingTrader.ScanIntervalMinutes // 保持原值
	} else if scanIntervalMinutes < 3 {
		scanIntervalMinutes = 3
	}

	// 设置提示词模板，允许更新
	systemPromptTemplate := req.SystemPromptTemplate
	if systemPromptTemplate == "" {
		systemPromptTemplate = existingTrader.SystemPromptTemplate // 如果请求中没有提供，保持原值
	}

	// 更新交易员配置
	trader := &config.TraderRecord{
		ID:                   traderID,
		UserID:               userID,
		Name:                 req.Name,
		AIModelID:            req.AIModelID,
		ExchangeID:           req.ExchangeID,
		InitialBalance:       req.InitialBalance,
		BTCETHLeverage:       btcEthLeverage,
		AltcoinLeverage:      altcoinLeverage,
		TradingSymbols:       req.TradingSymbols,
		CustomPrompt:         req.CustomPrompt,
		OverrideBasePrompt:   req.OverrideBasePrompt,
		SystemPromptTemplate: systemPromptTemplate,
		IsCrossMargin:        isCrossMargin,
		ScanIntervalMinutes:  scanIntervalMinutes,
		IsRunning:            existingTrader.IsRunning, // 保持原值
	}

	// 更新数据库
	err = s.database.UpdateTrader(trader)
	if err != nil {
		c.JSON(http.StatusInternalServerError, gin.H{"error": fmt.Sprintf("更新交易员失败: %v", err)})
		return
	}

	// 重新加载交易员到内存
	err = s.traderManager.LoadTraderByID(s.database, userID, traderID)
	if err != nil {
		log.Printf("⚠️ 重新加载交易员到内存失败: %v", err)
	}

	log.Printf("✓ 更新交易员成功: %s (模型: %s, 交易所: %s)", req.Name, req.AIModelID, req.ExchangeID)

	c.JSON(http.StatusOK, gin.H{
		"trader_id":   traderID,
		"trader_name": req.Name,
		"ai_model":    req.AIModelID,
		"message":     "交易员更新成功",
	})
}

// handleDeleteTrader 删除交易员
func (s *Server) handleDeleteTrader(c *gin.Context) {
	userID := c.GetString("user_id")
	traderID := c.Param("id")

	// 从数据库删除
	err := s.database.DeleteTrader(userID, traderID)
	if err != nil {
		c.JSON(http.StatusInternalServerError, gin.H{"error": fmt.Sprintf("删除交易员失败: %v", err)})
		return
	}

	// 如果交易员正在运行，先停止它
	if trader, err := s.traderManager.GetTrader(traderID); err == nil {
		status := trader.GetStatus()
		if isRunning, ok := status["is_running"].(bool); ok && isRunning {
			trader.Stop()
			log.Printf("⏹  已停止运行中的交易员: %s", traderID)
		}
	}

	log.Printf("✓ 交易员已删除: %s", traderID)
	c.JSON(http.StatusOK, gin.H{"message": "交易员已删除"})
}

// handleStartTrader 启动交易员
func (s *Server) handleStartTrader(c *gin.Context) {
	userID := c.GetString("user_id")
	traderID := c.Param("id")

	// 校验交易员是否属于当前用户
	traderRecord, _, _, err := s.database.GetTraderConfig(userID, traderID)
	if err != nil {
		c.JSON(http.StatusNotFound, gin.H{"error": "交易员不存在或无访问权限"})
		return
	}

	// 获取模板名称
	templateName := traderRecord.SystemPromptTemplate

	trader, err := s.traderManager.GetTrader(traderID)
	if err != nil {
		c.JSON(http.StatusNotFound, gin.H{"error": "交易员不存在"})
		return
	}

	// 检查交易员是否已经在运行
	status := trader.GetStatus()
	if isRunning, ok := status["is_running"].(bool); ok && isRunning {
		c.JSON(http.StatusBadRequest, gin.H{"error": "交易员已在运行中"})
		return
	}

	// 重新加载系统提示词模板（确保使用最新的硬盘文件）
	s.reloadPromptTemplatesWithLog(templateName)

	// 启动交易员
	go func() {
		log.Printf("▶️  启动交易员 %s (%s)", traderID, trader.GetName())
		if err := trader.Run(); err != nil {
			log.Printf("❌ 交易员 %s 运行错误: %v", trader.GetName(), err)
		}
	}()

	// 更新数据库中的运行状态
	err = s.database.UpdateTraderStatus(userID, traderID, true)
	if err != nil {
		log.Printf("⚠️  更新交易员状态失败: %v", err)
	}

	log.Printf("✓ 交易员 %s 已启动", trader.GetName())
	c.JSON(http.StatusOK, gin.H{"message": "交易员已启动"})
}

// handleStopTrader 停止交易员
func (s *Server) handleStopTrader(c *gin.Context) {
	userID := c.GetString("user_id")
	traderID := c.Param("id")

	// 校验交易员是否属于当前用户
	_, _, _, err := s.database.GetTraderConfig(userID, traderID)
	if err != nil {
		c.JSON(http.StatusNotFound, gin.H{"error": "交易员不存在或无访问权限"})
		return
	}

	trader, err := s.traderManager.GetTrader(traderID)
	if err != nil {
		c.JSON(http.StatusNotFound, gin.H{"error": "交易员不存在"})
		return
	}

	// 检查交易员是否正在运行
	status := trader.GetStatus()
	if isRunning, ok := status["is_running"].(bool); ok && !isRunning {
		c.JSON(http.StatusBadRequest, gin.H{"error": "交易员已停止"})
		return
	}

	// 停止交易员
	trader.Stop()

	// 更新数据库中的运行状态
	err = s.database.UpdateTraderStatus(userID, traderID, false)
	if err != nil {
		log.Printf("⚠️  更新交易员状态失败: %v", err)
	}

	log.Printf("⏹  交易员 %s 已停止", trader.GetName())
	c.JSON(http.StatusOK, gin.H{"message": "交易员已停止"})
}

// handleUpdateTraderPrompt 更新交易员自定义Prompt
func (s *Server) handleUpdateTraderPrompt(c *gin.Context) {
	traderID := c.Param("id")
	userID := c.GetString("user_id")

	var req struct {
		CustomPrompt       string `json:"custom_prompt"`
		OverrideBasePrompt bool   `json:"override_base_prompt"`
	}

	if err := c.ShouldBindJSON(&req); err != nil {
		c.JSON(http.StatusBadRequest, gin.H{"error": err.Error()})
		return
	}

	// 更新数据库
	err := s.database.UpdateTraderCustomPrompt(userID, traderID, req.CustomPrompt, req.OverrideBasePrompt)
	if err != nil {
		c.JSON(http.StatusInternalServerError, gin.H{"error": fmt.Sprintf("更新自定义prompt失败: %v", err)})
		return
	}

	// 如果trader在内存中，更新其custom prompt和override设置
	trader, err := s.traderManager.GetTrader(traderID)
	if err == nil {
		trader.SetCustomPrompt(req.CustomPrompt)
		trader.SetOverrideBasePrompt(req.OverrideBasePrompt)
		log.Printf("✓ 已更新交易员 %s 的自定义prompt (覆盖基础=%v)", trader.GetName(), req.OverrideBasePrompt)
	}

	c.JSON(http.StatusOK, gin.H{"message": "自定义prompt已更新"})
}

// handleSyncBalance 同步交易所余额到initial_balance（选项B：手动同步 + 选项C：智能检测）
func (s *Server) handleSyncBalance(c *gin.Context) {
	userID := c.GetString("user_id")
	traderID := c.Param("id")

	log.Printf("🔄 用户 %s 请求同步交易员 %s 的余额", userID, traderID)

	// 从数据库获取交易员配置（包含交易所信息）
	traderConfig, _, exchangeCfg, err := s.database.GetTraderConfig(userID, traderID)
	if err != nil {
		c.JSON(http.StatusNotFound, gin.H{"error": "交易员不存在"})
		return
	}

	if exchangeCfg == nil || !exchangeCfg.Enabled {
		c.JSON(http.StatusBadRequest, gin.H{"error": "交易所未配置或未启用"})
		return
	}

	// 创建临时 trader 查询余额
	var tempTrader trader.Trader
	var createErr error

	switch traderConfig.ExchangeID {
	case "binance":
		tempTrader = trader.NewFuturesTrader(exchangeCfg.APIKey, exchangeCfg.SecretKey, userID)
	case "hyperliquid":
		tempTrader, createErr = trader.NewHyperliquidTrader(
			exchangeCfg.APIKey,
			exchangeCfg.HyperliquidWalletAddr,
			exchangeCfg.Testnet,
		)
	case "aster":
		tempTrader, createErr = trader.NewAsterTrader(
			exchangeCfg.AsterUser,
			exchangeCfg.AsterSigner,
			exchangeCfg.AsterPrivateKey,
		)
	default:
		c.JSON(http.StatusBadRequest, gin.H{"error": "不支持的交易所类型"})
		return
	}

	if createErr != nil {
		log.Printf("⚠️ 创建临时 trader 失败: %v", createErr)
		c.JSON(http.StatusInternalServerError, gin.H{"error": fmt.Sprintf("连接交易所失败: %v", createErr)})
		return
	}

	// 查询实际余额
	balanceInfo, balanceErr := tempTrader.GetBalance()
	if balanceErr != nil {
		log.Printf("⚠️ 查询交易所余额失败: %v", balanceErr)
		c.JSON(http.StatusInternalServerError, gin.H{"error": fmt.Sprintf("查询余额失败: %v", balanceErr)})
		return
	}

	// 提取可用余额
	var actualBalance float64
	if availableBalance, ok := balanceInfo["available_balance"].(float64); ok && availableBalance > 0 {
		actualBalance = availableBalance
	} else if availableBalance, ok := balanceInfo["availableBalance"].(float64); ok && availableBalance > 0 {
		actualBalance = availableBalance
	} else if totalBalance, ok := balanceInfo["balance"].(float64); ok && totalBalance > 0 {
		actualBalance = totalBalance
	} else {
		c.JSON(http.StatusInternalServerError, gin.H{"error": "无法获取可用余额"})
		return
	}

	oldBalance := traderConfig.InitialBalance

	// ✅ 选项C：智能检测余额变化
	changePercent := ((actualBalance - oldBalance) / oldBalance) * 100
	changeType := "增加"
	if changePercent < 0 {
		changeType = "减少"
	}

	log.Printf("✓ 查询到交易所实际余额: %.2f USDT (当前配置: %.2f USDT, 变化: %.2f%%)",
		actualBalance, oldBalance, changePercent)

	// 更新数据库中的 initial_balance
	err = s.database.UpdateTraderInitialBalance(userID, traderID, actualBalance)
	if err != nil {
		log.Printf("❌ 更新initial_balance失败: %v", err)
		c.JSON(http.StatusInternalServerError, gin.H{"error": "更新余额失败"})
		return
	}

	// 重新加载交易员到内存
	err = s.traderManager.LoadTraderByID(s.database, userID, traderID)
	if err != nil {
		log.Printf("⚠️ 重新加载交易员到内存失败: %v", err)
	}

	log.Printf("✅ 已同步余额: %.2f → %.2f USDT (%s %.2f%%)", oldBalance, actualBalance, changeType, changePercent)

	c.JSON(http.StatusOK, gin.H{
		"message":        "余额同步成功",
		"old_balance":    oldBalance,
		"new_balance":    actualBalance,
		"change_percent": changePercent,
		"change_type":    changeType,
	})
}

// handleGetModelConfigs 获取AI模型配置
func (s *Server) handleGetModelConfigs(c *gin.Context) {
	userID := c.GetString("user_id")
	log.Printf("🔍 查询用户 %s 的AI模型配置", userID)
	models, err := s.database.GetAIModels(userID)
	if err != nil {
		log.Printf("❌ 获取AI模型配置失败: %v", err)
		c.JSON(http.StatusInternalServerError, gin.H{"error": fmt.Sprintf("获取AI模型配置失败: %v", err)})
		return
	}
	log.Printf("✅ 找到 %d 个AI模型配置", len(models))

	// 转换为安全的响应结构，移除敏感信息
	safeModels := make([]SafeModelConfig, len(models))
	for i, model := range models {
		safeModels[i] = SafeModelConfig{
			ID:              model.ID,
			Name:            model.Name,
			Provider:        model.Provider,
			Enabled:         model.Enabled,
			CustomAPIURL:    model.CustomAPIURL,
			CustomModelName: model.CustomModelName,
		}
	}

	c.JSON(http.StatusOK, safeModels)
}

// handleUpdateModelConfigs 更新AI模型配置（仅支持加密数据）
func (s *Server) handleUpdateModelConfigs(c *gin.Context) {
	userID := c.GetString("user_id")

	// 读取原始请求体
	bodyBytes, err := c.GetRawData()
	if err != nil {
		c.JSON(http.StatusBadRequest, gin.H{"error": "读取请求体失败"})
		return
	}

	// 解析加密的 payload
	var encryptedPayload crypto.EncryptedPayload
	if err := json.Unmarshal(bodyBytes, &encryptedPayload); err != nil {
		log.Printf("❌ 解析加密载荷失败: %v", err)
		c.JSON(http.StatusBadRequest, gin.H{"error": "请求格式错误，必须使用加密传输"})
		return
	}

	// 验证是否为加密数据
	if encryptedPayload.WrappedKey == "" {
		log.Printf("❌ 检测到非加密请求 (UserID: %s)", userID)
		c.JSON(http.StatusBadRequest, gin.H{
			"error":   "此接口仅支持加密传输，请使用加密客户端",
			"code":    "ENCRYPTION_REQUIRED",
			"message": "Encrypted transmission is required for security reasons",
		})
		return
	}

	// 解密数据
	decrypted, err := s.cryptoHandler.cryptoService.DecryptSensitiveData(&encryptedPayload)
	if err != nil {
		log.Printf("❌ 解密模型配置失败 (UserID: %s): %v", userID, err)
		c.JSON(http.StatusBadRequest, gin.H{"error": "解密数据失败"})
		return
	}

	// 解析解密后的数据
	var req UpdateModelConfigRequest
	if err := json.Unmarshal([]byte(decrypted), &req); err != nil {
		log.Printf("❌ 解析解密数据失败: %v", err)
		c.JSON(http.StatusBadRequest, gin.H{"error": "解析解密数据失败"})
		return
	}
	log.Printf("🔓 已解密模型配置数据 (UserID: %s)", userID)

	// 更新每个模型的配置
	for modelID, modelData := range req.Models {
		err := s.database.UpdateAIModel(userID, modelID, modelData.Enabled, modelData.APIKey, modelData.CustomAPIURL, modelData.CustomModelName)
		if err != nil {
			c.JSON(http.StatusInternalServerError, gin.H{"error": fmt.Sprintf("更新模型 %s 失败: %v", modelID, err)})
			return
		}
	}

	// 重新加载该用户的所有交易员，使新配置立即生效
	err = s.traderManager.LoadUserTraders(s.database, userID)
	if err != nil {
		log.Printf("⚠️ 重新加载用户交易员到内存失败: %v", err)
		// 这里不返回错误，因为模型配置已经成功更新到数据库
	}

	log.Printf("✓ AI模型配置已更新: %+v", SanitizeModelConfigForLog(req.Models))
	c.JSON(http.StatusOK, gin.H{"message": "模型配置已更新"})
}

// handleGetExchangeConfigs 获取交易所配置
func (s *Server) handleGetExchangeConfigs(c *gin.Context) {
	userID := c.GetString("user_id")
	log.Printf("🔍 查询用户 %s 的交易所配置", userID)
	exchanges, err := s.database.GetExchanges(userID)
	if err != nil {
		log.Printf("❌ 获取交易所配置失败: %v", err)
		c.JSON(http.StatusInternalServerError, gin.H{"error": fmt.Sprintf("获取交易所配置失败: %v", err)})
		return
	}
	log.Printf("✅ 找到 %d 个交易所配置", len(exchanges))

<<<<<<< HEAD
	// 转换为安全的响应结构，过滤敏感信息
=======
	// 转换为安全的响应结构，移除敏感信息
>>>>>>> 586b580c
	safeExchanges := make([]SafeExchangeConfig, len(exchanges))
	for i, exchange := range exchanges {
		safeExchanges[i] = SafeExchangeConfig{
			ID:                    exchange.ID,
<<<<<<< HEAD
			UserID:                exchange.UserID,
=======
>>>>>>> 586b580c
			Name:                  exchange.Name,
			Type:                  exchange.Type,
			Enabled:               exchange.Enabled,
			Testnet:               exchange.Testnet,
<<<<<<< HEAD
			HyperliquidWalletAddr: exchange.HyperliquidWalletAddr, // 钱包地址，非敏感信息
			AsterUser:             exchange.AsterUser,             // Aster用户名，非敏感信息
			Deleted:               exchange.Deleted,
			CreatedAt:             exchange.CreatedAt,
			UpdatedAt:             exchange.UpdatedAt,
=======
			HyperliquidWalletAddr: exchange.HyperliquidWalletAddr,
			AsterUser:             exchange.AsterUser,
			AsterSigner:           exchange.AsterSigner,
>>>>>>> 586b580c
		}
	}

	c.JSON(http.StatusOK, safeExchanges)
}

// handleUpdateExchangeConfigs 更新交易所配置（仅支持加密数据）
func (s *Server) handleUpdateExchangeConfigs(c *gin.Context) {
	userID := c.GetString("user_id")

	// 读取原始请求体
	bodyBytes, err := c.GetRawData()
	if err != nil {
		c.JSON(http.StatusBadRequest, gin.H{"error": "读取请求体失败"})
		return
	}

	// 解析加密的 payload
	var encryptedPayload crypto.EncryptedPayload
	if err := json.Unmarshal(bodyBytes, &encryptedPayload); err != nil {
		log.Printf("❌ 解析加密载荷失败: %v", err)
		c.JSON(http.StatusBadRequest, gin.H{"error": "请求格式错误，必须使用加密传输"})
		return
	}

	// 验证是否为加密数据
	if encryptedPayload.WrappedKey == "" {
		log.Printf("❌ 检测到非加密请求 (UserID: %s)", userID)
		c.JSON(http.StatusBadRequest, gin.H{
			"error":   "此接口仅支持加密传输，请使用加密客户端",
			"code":    "ENCRYPTION_REQUIRED",
			"message": "Encrypted transmission is required for security reasons",
		})
		return
	}

	// 解密数据
	decrypted, err := s.cryptoHandler.cryptoService.DecryptSensitiveData(&encryptedPayload)
	if err != nil {
		log.Printf("❌ 解密交易所配置失败 (UserID: %s): %v", userID, err)
		c.JSON(http.StatusBadRequest, gin.H{"error": "解密数据失败"})
		return
	}

	// 解析解密后的数据
	var req UpdateExchangeConfigRequest
	if err := json.Unmarshal([]byte(decrypted), &req); err != nil {
		log.Printf("❌ 解析解密数据失败: %v", err)
		c.JSON(http.StatusBadRequest, gin.H{"error": "解析解密数据失败"})
		return
	}
	log.Printf("🔓 已解密交易所配置数据 (UserID: %s)", userID)

	// 更新每个交易所的配置
	for exchangeID, exchangeData := range req.Exchanges {
		err := s.database.UpdateExchange(userID, exchangeID, exchangeData.Enabled, exchangeData.APIKey, exchangeData.SecretKey, exchangeData.Testnet, exchangeData.HyperliquidWalletAddr, exchangeData.AsterUser, exchangeData.AsterSigner, exchangeData.AsterPrivateKey)
		if err != nil {
			c.JSON(http.StatusInternalServerError, gin.H{"error": fmt.Sprintf("更新交易所 %s 失败: %v", exchangeID, err)})
			return
		}
	}

	// 重新加载该用户的所有交易员，使新配置立即生效
	err = s.traderManager.LoadUserTraders(s.database, userID)
	if err != nil {
		log.Printf("⚠️ 重新加载用户交易员到内存失败: %v", err)
		// 这里不返回错误，因为交易所配置已经成功更新到数据库
	}

	log.Printf("✓ 交易所配置已更新: %+v", SanitizeExchangeConfigForLog(req.Exchanges))
	c.JSON(http.StatusOK, gin.H{"message": "交易所配置已更新"})
}

// handleGetUserSignalSource 获取用户信号源配置
func (s *Server) handleGetUserSignalSource(c *gin.Context) {
	userID := c.GetString("user_id")
	source, err := s.database.GetUserSignalSource(userID)
	if err != nil {
		// 如果配置不存在，返回空配置而不是404错误
		c.JSON(http.StatusOK, gin.H{
			"coin_pool_url": "",
			"oi_top_url":    "",
		})
		return
	}

	c.JSON(http.StatusOK, gin.H{
		"coin_pool_url": source.CoinPoolURL,
		"oi_top_url":    source.OITopURL,
	})
}

// handleSaveUserSignalSource 保存用户信号源配置
func (s *Server) handleSaveUserSignalSource(c *gin.Context) {
	userID := c.GetString("user_id")
	var req struct {
		CoinPoolURL string `json:"coin_pool_url"`
		OITopURL    string `json:"oi_top_url"`
	}

	if err := c.ShouldBindJSON(&req); err != nil {
		c.JSON(http.StatusBadRequest, gin.H{"error": err.Error()})
		return
	}

	err := s.database.CreateUserSignalSource(userID, req.CoinPoolURL, req.OITopURL)
	if err != nil {
		c.JSON(http.StatusInternalServerError, gin.H{"error": fmt.Sprintf("保存用户信号源配置失败: %v", err)})
		return
	}

	log.Printf("✓ 用户信号源配置已保存: user=%s, coin_pool=%s, oi_top=%s", userID, req.CoinPoolURL, req.OITopURL)
	c.JSON(http.StatusOK, gin.H{"message": "用户信号源配置已保存"})
}

// handleTraderList trader列表
func (s *Server) handleTraderList(c *gin.Context) {
	userID := c.GetString("user_id")
	traders, err := s.database.GetTraders(userID)
	if err != nil {
		c.JSON(http.StatusInternalServerError, gin.H{"error": fmt.Sprintf("获取交易员列表失败: %v", err)})
		return
	}

	result := make([]map[string]interface{}, 0, len(traders))
	for _, trader := range traders {
		// 获取实时运行状态
		isRunning := trader.IsRunning
		if at, err := s.traderManager.GetTrader(trader.ID); err == nil {
			status := at.GetStatus()
			if running, ok := status["is_running"].(bool); ok {
				isRunning = running
			}
		}

		// 返回完整的 AIModelID（如 "admin_deepseek"），不要截断
		// 前端需要完整 ID 来验证模型是否存在（与 handleGetTraderConfig 保持一致）
		result = append(result, map[string]interface{}{
			"trader_id":       trader.ID,
			"trader_name":     trader.Name,
			"ai_model":        trader.AIModelID, // 使用完整 ID
			"exchange_id":     trader.ExchangeID,
			"is_running":      isRunning,
			"initial_balance": trader.InitialBalance,
		})
	}

	c.JSON(http.StatusOK, result)
}

// handleGetTraderConfig 获取交易员详细配置
func (s *Server) handleGetTraderConfig(c *gin.Context) {
	userID := c.GetString("user_id")
	traderID := c.Param("id")

	if traderID == "" {
		c.JSON(http.StatusBadRequest, gin.H{"error": "交易员ID不能为空"})
		return
	}

	traderConfig, _, _, err := s.database.GetTraderConfig(userID, traderID)
	if err != nil {
		c.JSON(http.StatusNotFound, gin.H{"error": fmt.Sprintf("获取交易员配置失败: %v", err)})
		return
	}

	// 获取实时运行状态
	isRunning := traderConfig.IsRunning
	if at, err := s.traderManager.GetTrader(traderID); err == nil {
		status := at.GetStatus()
		if running, ok := status["is_running"].(bool); ok {
			isRunning = running
		}
	}

	// 返回完整的模型ID，不做转换，保持与前端模型列表一致
	aiModelID := traderConfig.AIModelID

	result := map[string]interface{}{
		"trader_id":              traderConfig.ID,
		"trader_name":            traderConfig.Name,
		"ai_model":               aiModelID,
		"exchange_id":            traderConfig.ExchangeID,
		"initial_balance":        traderConfig.InitialBalance,
		"scan_interval_minutes":  traderConfig.ScanIntervalMinutes,
		"btc_eth_leverage":       traderConfig.BTCETHLeverage,
		"altcoin_leverage":       traderConfig.AltcoinLeverage,
		"trading_symbols":        traderConfig.TradingSymbols,
		"custom_prompt":          traderConfig.CustomPrompt,
		"override_base_prompt":   traderConfig.OverrideBasePrompt,
		"system_prompt_template": traderConfig.SystemPromptTemplate,
		"is_cross_margin":        traderConfig.IsCrossMargin,
		"use_coin_pool":          traderConfig.UseCoinPool,
		"use_oi_top":             traderConfig.UseOITop,
		"is_running":             isRunning,
	}

	c.JSON(http.StatusOK, result)
}

// handleStatus 系统状态
func (s *Server) handleStatus(c *gin.Context) {
	_, traderID, err := s.getTraderFromQuery(c)
	if err != nil {
		c.JSON(http.StatusBadRequest, gin.H{"error": err.Error()})
		return
	}

	trader, err := s.traderManager.GetTrader(traderID)
	if err != nil {
		c.JSON(http.StatusNotFound, gin.H{"error": err.Error()})
		return
	}

	status := trader.GetStatus()
	c.JSON(http.StatusOK, status)
}

// handleAccount 账户信息
func (s *Server) handleAccount(c *gin.Context) {
	_, traderID, err := s.getTraderFromQuery(c)
	if err != nil {
		c.JSON(http.StatusBadRequest, gin.H{"error": err.Error()})
		return
	}

	trader, err := s.traderManager.GetTrader(traderID)
	if err != nil {
		c.JSON(http.StatusNotFound, gin.H{"error": err.Error()})
		return
	}

	log.Printf("📊 收到账户信息请求 [%s]", trader.GetName())
	account, err := trader.GetAccountInfo()
	if err != nil {
		log.Printf("❌ 获取账户信息失败 [%s]: %v", trader.GetName(), err)
		c.JSON(http.StatusInternalServerError, gin.H{
			"error": fmt.Sprintf("获取账户信息失败: %v", err),
		})
		return
	}

	log.Printf("✓ 返回账户信息 [%s]: 净值=%.2f, 可用=%.2f, 盈亏=%.2f (%.2f%%)",
		trader.GetName(),
		account["total_equity"],
		account["available_balance"],
		account["total_pnl"],
		account["total_pnl_pct"])
	c.JSON(http.StatusOK, account)
}

// handlePositions 持仓列表
func (s *Server) handlePositions(c *gin.Context) {
	_, traderID, err := s.getTraderFromQuery(c)
	if err != nil {
		c.JSON(http.StatusBadRequest, gin.H{"error": err.Error()})
		return
	}

	trader, err := s.traderManager.GetTrader(traderID)
	if err != nil {
		c.JSON(http.StatusNotFound, gin.H{"error": err.Error()})
		return
	}

	positions, err := trader.GetPositions()
	if err != nil {
		c.JSON(http.StatusInternalServerError, gin.H{
			"error": fmt.Sprintf("获取持仓列表失败: %v", err),
		})
		return
	}

	c.JSON(http.StatusOK, positions)
}

// handleDecisions 决策日志列表
func (s *Server) handleDecisions(c *gin.Context) {
	_, traderID, err := s.getTraderFromQuery(c)
	if err != nil {
		c.JSON(http.StatusBadRequest, gin.H{"error": err.Error()})
		return
	}

	trader, err := s.traderManager.GetTrader(traderID)
	if err != nil {
		c.JSON(http.StatusNotFound, gin.H{"error": err.Error()})
		return
	}

	// 获取所有历史决策记录（无限制）
	records, err := trader.GetDecisionLogger().GetLatestRecords(10000)
	if err != nil {
		c.JSON(http.StatusInternalServerError, gin.H{
			"error": fmt.Sprintf("获取决策日志失败: %v", err),
		})
		return
	}

	c.JSON(http.StatusOK, records)
}

// handleLatestDecisions 最新决策日志（最近5条，最新的在前）
func (s *Server) handleLatestDecisions(c *gin.Context) {
	_, traderID, err := s.getTraderFromQuery(c)
	if err != nil {
		c.JSON(http.StatusBadRequest, gin.H{"error": err.Error()})
		return
	}

	trader, err := s.traderManager.GetTrader(traderID)
	if err != nil {
		c.JSON(http.StatusNotFound, gin.H{"error": err.Error()})
		return
	}

	// 从 query 参数读取 limit，默认 5，最大 50
	limit := 5
	if limitStr := c.Query("limit"); limitStr != "" {
		if l, err := strconv.Atoi(limitStr); err == nil && l > 0 && l <= 50 {
			limit = l
		}
	}

	records, err := trader.GetDecisionLogger().GetLatestRecords(limit)
	if err != nil {
		c.JSON(http.StatusInternalServerError, gin.H{
			"error": fmt.Sprintf("获取决策日志失败: %v", err),
		})
		return
	}

	// 反转数组，让最新的在前面（用于列表显示）
	// GetLatestRecords返回的是从旧到新（用于图表），这里需要从新到旧
	for i, j := 0, len(records)-1; i < j; i, j = i+1, j-1 {
		records[i], records[j] = records[j], records[i]
	}

	c.JSON(http.StatusOK, records)
}

// handleStatistics 统计信息
func (s *Server) handleStatistics(c *gin.Context) {
	_, traderID, err := s.getTraderFromQuery(c)
	if err != nil {
		c.JSON(http.StatusBadRequest, gin.H{"error": err.Error()})
		return
	}

	trader, err := s.traderManager.GetTrader(traderID)
	if err != nil {
		c.JSON(http.StatusNotFound, gin.H{"error": err.Error()})
		return
	}

	stats, err := trader.GetDecisionLogger().GetStatistics()
	if err != nil {
		c.JSON(http.StatusInternalServerError, gin.H{
			"error": fmt.Sprintf("获取统计信息失败: %v", err),
		})
		return
	}

	c.JSON(http.StatusOK, stats)
}

// handleCompetition 竞赛总览（对比所有trader）
func (s *Server) handleCompetition(c *gin.Context) {
	userID := c.GetString("user_id")

	// 确保用户的交易员已加载到内存中
	err := s.traderManager.LoadUserTraders(s.database, userID)
	if err != nil {
		log.Printf("⚠️ 加载用户 %s 的交易员失败: %v", userID, err)
	}

	competition, err := s.traderManager.GetCompetitionData()
	if err != nil {
		c.JSON(http.StatusInternalServerError, gin.H{
			"error": fmt.Sprintf("获取竞赛数据失败: %v", err),
		})
		return
	}

	c.JSON(http.StatusOK, competition)
}

// handleEquityHistory 收益率历史数据
func (s *Server) handleEquityHistory(c *gin.Context) {
	_, traderID, err := s.getTraderFromQuery(c)
	if err != nil {
		c.JSON(http.StatusBadRequest, gin.H{"error": err.Error()})
		return
	}

	trader, err := s.traderManager.GetTrader(traderID)
	if err != nil {
		c.JSON(http.StatusNotFound, gin.H{"error": err.Error()})
		return
	}

	// 获取尽可能多的历史数据（几天的数据）
	// 每3分钟一个周期：10000条 = 约20天的数据
	records, err := trader.GetDecisionLogger().GetLatestRecords(10000)
	if err != nil {
		c.JSON(http.StatusInternalServerError, gin.H{
			"error": fmt.Sprintf("获取历史数据失败: %v", err),
		})
		return
	}

	// 构建收益率历史数据点
	type EquityPoint struct {
		Timestamp        string  `json:"timestamp"`
		TotalEquity      float64 `json:"total_equity"`      // 账户净值（wallet + unrealized）
		AvailableBalance float64 `json:"available_balance"` // 可用余额
		TotalPnL         float64 `json:"total_pnl"`         // 总盈亏（相对初始余额）
		TotalPnLPct      float64 `json:"total_pnl_pct"`     // 总盈亏百分比
		PositionCount    int     `json:"position_count"`    // 持仓数量
		MarginUsedPct    float64 `json:"margin_used_pct"`   // 保证金使用率
		CycleNumber      int     `json:"cycle_number"`
	}

	// 从AutoTrader获取初始余额（用于计算盈亏百分比）
	initialBalance := 0.0
	if status := trader.GetStatus(); status != nil {
		if ib, ok := status["initial_balance"].(float64); ok && ib > 0 {
			initialBalance = ib
		}
	}

	// 如果无法从status获取，且有历史记录，则从第一条记录获取
	if initialBalance == 0 && len(records) > 0 {
		// 第一条记录的equity作为初始余额
		initialBalance = records[0].AccountState.TotalBalance
	}

	// 如果还是无法获取，返回错误
	if initialBalance == 0 {
		c.JSON(http.StatusInternalServerError, gin.H{
			"error": "无法获取初始余额",
		})
		return
	}

	var history []EquityPoint
	for _, record := range records {
		// TotalBalance字段实际存储的是TotalEquity
		totalEquity := record.AccountState.TotalBalance
		// TotalUnrealizedProfit字段实际存储的是TotalPnL（相对初始余额）
		totalPnL := record.AccountState.TotalUnrealizedProfit

		// 计算盈亏百分比
		totalPnLPct := 0.0
		if initialBalance > 0 {
			totalPnLPct = (totalPnL / initialBalance) * 100
		}

		history = append(history, EquityPoint{
			Timestamp:        record.Timestamp.Format("2006-01-02 15:04:05"),
			TotalEquity:      totalEquity,
			AvailableBalance: record.AccountState.AvailableBalance,
			TotalPnL:         totalPnL,
			TotalPnLPct:      totalPnLPct,
			PositionCount:    record.AccountState.PositionCount,
			MarginUsedPct:    record.AccountState.MarginUsedPct,
			CycleNumber:      record.CycleNumber,
		})
	}

	c.JSON(http.StatusOK, history)
}

// handlePerformance AI历史表现分析（用于展示AI学习和反思）
func (s *Server) handlePerformance(c *gin.Context) {
	_, traderID, err := s.getTraderFromQuery(c)
	if err != nil {
		c.JSON(http.StatusBadRequest, gin.H{"error": err.Error()})
		return
	}

	trader, err := s.traderManager.GetTrader(traderID)
	if err != nil {
		c.JSON(http.StatusNotFound, gin.H{"error": err.Error()})
		return
	}

	// 分析最近100个周期的交易表现（避免长期持仓的交易记录丢失）
	// 假设每3分钟一个周期，100个周期 = 5小时，足够覆盖大部分交易
	performance, err := trader.GetDecisionLogger().AnalyzePerformance(100)
	if err != nil {
		c.JSON(http.StatusInternalServerError, gin.H{
			"error": fmt.Sprintf("分析历史表现失败: %v", err),
		})
		return
	}

	c.JSON(http.StatusOK, performance)
}

// authMiddleware JWT认证中间件
func (s *Server) authMiddleware() gin.HandlerFunc {
	return func(c *gin.Context) {
		authHeader := c.GetHeader("Authorization")
		if authHeader == "" {
			c.JSON(http.StatusUnauthorized, gin.H{"error": "缺少Authorization头"})
			c.Abort()
			return
		}

		// 检查Bearer token格式
		tokenParts := strings.Split(authHeader, " ")
		if len(tokenParts) != 2 || tokenParts[0] != "Bearer" {
			c.JSON(http.StatusUnauthorized, gin.H{"error": "无效的Authorization格式"})
			c.Abort()
			return
		}

		tokenString := tokenParts[1]

		// 黑名单检查
		if auth.IsTokenBlacklisted(tokenString) {
			c.JSON(http.StatusUnauthorized, gin.H{"error": "token已失效，请重新登录"})
			c.Abort()
			return
		}

		// 验证JWT token
		claims, err := auth.ValidateJWT(tokenString)
		if err != nil {
			c.JSON(http.StatusUnauthorized, gin.H{"error": "无效的token: " + err.Error()})
			c.Abort()
			return
		}

		// 将用户信息存储到上下文中
		c.Set("user_id", claims.UserID)
		c.Set("email", claims.Email)
		c.Next()
	}
}

// handleLogout 将当前token加入黑名单
func (s *Server) handleLogout(c *gin.Context) {
	authHeader := c.GetHeader("Authorization")
	if authHeader == "" {
		c.JSON(http.StatusUnauthorized, gin.H{"error": "缺少Authorization头"})
		return
	}
	parts := strings.Split(authHeader, " ")
	if len(parts) != 2 || parts[0] != "Bearer" {
		c.JSON(http.StatusUnauthorized, gin.H{"error": "无效的Authorization格式"})
		return
	}
	tokenString := parts[1]
	claims, err := auth.ValidateJWT(tokenString)
	if err != nil {
		c.JSON(http.StatusUnauthorized, gin.H{"error": "无效的token"})
		return
	}
	var exp time.Time
	if claims.ExpiresAt != nil {
		exp = claims.ExpiresAt.Time
	} else {
		exp = time.Now().Add(24 * time.Hour)
	}
	auth.BlacklistToken(tokenString, exp)
	c.JSON(http.StatusOK, gin.H{"message": "已登出"})
}

// handleRegister 处理用户注册请求
func (s *Server) handleRegister(c *gin.Context) {

	var req struct {
		Email    string `json:"email" binding:"required,email"`
		Password string `json:"password" binding:"required,min=6"`
		BetaCode string `json:"beta_code"`
	}

	if err := c.ShouldBindJSON(&req); err != nil {
		c.JSON(http.StatusBadRequest, gin.H{"error": err.Error()})
		return
	}

	// 检查是否开启了内测模式
	betaModeStr, _ := s.database.GetSystemConfig("beta_mode")
	if betaModeStr == "true" {
		// 内测模式下必须提供有效的内测码
		if req.BetaCode == "" {
			c.JSON(http.StatusBadRequest, gin.H{"error": "内测期间，注册需要提供内测码"})
			return
		}

		// 验证内测码
		isValid, err := s.database.ValidateBetaCode(req.BetaCode)
		if err != nil {
			c.JSON(http.StatusInternalServerError, gin.H{"error": "验证内测码失败"})
			return
		}
		if !isValid {
			c.JSON(http.StatusBadRequest, gin.H{"error": "内测码无效或已被使用"})
			return
		}
	}

	// 检查邮箱是否已存在
	existingUser, err := s.database.GetUserByEmail(req.Email)
	if err == nil {
		// 如果用户未完成OTP验证，允许重新获取OTP（支持中断后恢复注册）
		if !existingUser.OTPVerified {
			qrCodeURL := auth.GetOTPQRCodeURL(existingUser.OTPSecret, req.Email)
			c.JSON(http.StatusOK, gin.H{
				"user_id":     existingUser.ID,
				"email":       req.Email,
				"otp_secret":  existingUser.OTPSecret,
				"qr_code_url": qrCodeURL,
				"message":     "检测到未完成的注册，请继续完成OTP设置",
			})
			return
		}
		// 用户已完成验证，拒绝重复注册
		c.JSON(http.StatusConflict, gin.H{"error": "邮箱已被注册"})
		return
	}

	// 生成密码哈希
	passwordHash, err := auth.HashPassword(req.Password)
	if err != nil {
		c.JSON(http.StatusInternalServerError, gin.H{"error": "密码处理失败"})
		return
	}

	// 生成OTP密钥
	otpSecret, err := auth.GenerateOTPSecret()
	if err != nil {
		c.JSON(http.StatusInternalServerError, gin.H{"error": "OTP密钥生成失败"})
		return
	}

	// 创建用户（未验证OTP状态）
	userID := uuid.New().String()
	user := &config.User{
		ID:           userID,
		Email:        req.Email,
		PasswordHash: passwordHash,
		OTPSecret:    otpSecret,
		OTPVerified:  false,
	}

	err = s.database.CreateUser(user)
	if err != nil {
		c.JSON(http.StatusInternalServerError, gin.H{"error": "创建用户失败: " + err.Error()})
		return
	}

	// 如果是内测模式，标记内测码为已使用
	betaModeStr2, _ := s.database.GetSystemConfig("beta_mode")
	if betaModeStr2 == "true" && req.BetaCode != "" {
		err := s.database.UseBetaCode(req.BetaCode, req.Email)
		if err != nil {
			log.Printf("⚠️ 标记内测码为已使用失败: %v", err)
			// 这里不返回错误，因为用户已经创建成功
		} else {
			log.Printf("✓ 内测码 %s 已被用户 %s 使用", req.BetaCode, req.Email)
		}
	}

	// 返回OTP设置信息
	qrCodeURL := auth.GetOTPQRCodeURL(otpSecret, req.Email)
	c.JSON(http.StatusOK, gin.H{
		"user_id":     userID,
		"email":       req.Email,
		"otp_secret":  otpSecret,
		"qr_code_url": qrCodeURL,
		"message":     "请使用Google Authenticator扫描二维码并验证OTP",
	})
}

// handleCompleteRegistration 完成注册（验证OTP）
func (s *Server) handleCompleteRegistration(c *gin.Context) {
	var req struct {
		UserID  string `json:"user_id" binding:"required"`
		OTPCode string `json:"otp_code" binding:"required"`
	}

	if err := c.ShouldBindJSON(&req); err != nil {
		c.JSON(http.StatusBadRequest, gin.H{"error": err.Error()})
		return
	}

	// 获取用户信息
	user, err := s.database.GetUserByID(req.UserID)
	if err != nil {
		c.JSON(http.StatusNotFound, gin.H{"error": "用户不存在"})
		return
	}

	// 验证OTP
	if !auth.VerifyOTP(user.OTPSecret, req.OTPCode) {
		c.JSON(http.StatusBadRequest, gin.H{"error": "OTP验证码错误"})
		return
	}

	// 更新用户OTP验证状态
	err = s.database.UpdateUserOTPVerified(req.UserID, true)
	if err != nil {
		c.JSON(http.StatusInternalServerError, gin.H{"error": "更新用户状态失败"})
		return
	}

	// 生成JWT token
	token, err := auth.GenerateJWT(user.ID, user.Email)
	if err != nil {
		c.JSON(http.StatusInternalServerError, gin.H{"error": "生成token失败"})
		return
	}

	// 初始化用户的默认模型和交易所配置
	err = s.initUserDefaultConfigs(user.ID)
	if err != nil {
		log.Printf("初始化用户默认配置失败: %v", err)
	}

	c.JSON(http.StatusOK, gin.H{
		"token":   token,
		"user_id": user.ID,
		"email":   user.Email,
		"message": "注册完成",
	})
}

// handleLogin 处理用户登录请求
func (s *Server) handleLogin(c *gin.Context) {
	var req struct {
		Email             string                   `json:"email"`
		EmailEncrypted    *crypto.EncryptedPayload `json:"email_encrypted"`
		Password          string                   `json:"password"`
		PasswordEncrypted *crypto.EncryptedPayload `json:"password_encrypted"`
	}

	if err := c.ShouldBindJSON(&req); err != nil {
		c.JSON(http.StatusBadRequest, gin.H{"error": err.Error()})
		return
	}

	if req.EmailEncrypted != nil {
		if s.cryptoService == nil {
			c.JSON(http.StatusServiceUnavailable, gin.H{"error": "加密服务不可用"})
			return
		}

		decryptedEmail, err := s.cryptoService.DecryptSensitiveData(req.EmailEncrypted)
		if err != nil {
			log.Printf("❌ 登录邮箱解密失败: %v", err)
			c.JSON(http.StatusBadRequest, gin.H{"error": "邮箱解密失败"})
			return
		}
		req.Email = decryptedEmail
	}

	if req.PasswordEncrypted != nil {
		if s.cryptoService == nil {
			c.JSON(http.StatusServiceUnavailable, gin.H{"error": "加密服务不可用"})
			return
		}

		decryptedPassword, err := s.cryptoService.DecryptSensitiveData(req.PasswordEncrypted)
		if err != nil {
			log.Printf("❌ 登录密码解密失败: %v", err)
			c.JSON(http.StatusBadRequest, gin.H{"error": "密码解密失败"})
			return
		}
		req.Password = decryptedPassword
	}

	req.Email = strings.TrimSpace(req.Email)
	if req.Email == "" {
		c.JSON(http.StatusBadRequest, gin.H{"error": "邮箱不能为空"})
		return
	}
	if !strings.Contains(req.Email, "@") {
		c.JSON(http.StatusBadRequest, gin.H{"error": "邮箱格式错误"})
		return
	}

	if strings.TrimSpace(req.Password) == "" {
		c.JSON(http.StatusBadRequest, gin.H{"error": "密码不能为空"})
		return
	}

	// 获取用户信息
	user, err := s.database.GetUserByEmail(req.Email)
	if err != nil {
		c.JSON(http.StatusUnauthorized, gin.H{"error": "邮箱或密码错误"})
		return
	}

	// 验证密码
	if !auth.CheckPassword(req.Password, user.PasswordHash) {
		c.JSON(http.StatusUnauthorized, gin.H{"error": "邮箱或密码错误"})
		return
	}

	// 检查OTP是否已验证
	if !user.OTPVerified {
		c.JSON(http.StatusUnauthorized, gin.H{
			"error":              "账户未完成OTP设置",
			"user_id":            user.ID,
			"requires_otp_setup": true,
		})
		return
	}

	// 返回需要OTP验证的状态
	c.JSON(http.StatusOK, gin.H{
		"user_id":      user.ID,
		"email":        user.Email,
		"message":      "请输入Google Authenticator验证码",
		"requires_otp": true,
	})
}

// handleVerifyOTP 验证OTP并完成登录
func (s *Server) handleVerifyOTP(c *gin.Context) {
	var req struct {
		UserID  string `json:"user_id" binding:"required"`
		OTPCode string `json:"otp_code" binding:"required"`
	}

	if err := c.ShouldBindJSON(&req); err != nil {
		c.JSON(http.StatusBadRequest, gin.H{"error": err.Error()})
		return
	}

	// 获取用户信息
	user, err := s.database.GetUserByID(req.UserID)
	if err != nil {
		c.JSON(http.StatusNotFound, gin.H{"error": "用户不存在"})
		return
	}

	// 验证OTP
	if !auth.VerifyOTP(user.OTPSecret, req.OTPCode) {
		c.JSON(http.StatusBadRequest, gin.H{"error": "验证码错误"})
		return
	}

	// 生成JWT token
	token, err := auth.GenerateJWT(user.ID, user.Email)
	if err != nil {
		c.JSON(http.StatusInternalServerError, gin.H{"error": "生成token失败"})
		return
	}

	c.JSON(http.StatusOK, gin.H{
		"token":   token,
		"user_id": user.ID,
		"email":   user.Email,
		"message": "登录成功",
	})
}

// handleResetPassword 重置密码（通过邮箱 + OTP 验证）
func (s *Server) handleResetPassword(c *gin.Context) {
	var req struct {
		Email       string `json:"email" binding:"required,email"`
		NewPassword string `json:"new_password" binding:"required,min=6"`
		OTPCode     string `json:"otp_code" binding:"required"`
	}

	if err := c.ShouldBindJSON(&req); err != nil {
		c.JSON(http.StatusBadRequest, gin.H{"error": err.Error()})
		return
	}

	// 查询用户
	user, err := s.database.GetUserByEmail(req.Email)
	if err != nil {
		c.JSON(http.StatusNotFound, gin.H{"error": "邮箱不存在"})
		return
	}

	// 验证 OTP
	if !auth.VerifyOTP(user.OTPSecret, req.OTPCode) {
		c.JSON(http.StatusBadRequest, gin.H{"error": "Google Authenticator 验证码错误"})
		return
	}

	// 生成新密码哈希
	newPasswordHash, err := auth.HashPassword(req.NewPassword)
	if err != nil {
		c.JSON(http.StatusInternalServerError, gin.H{"error": "密码处理失败"})
		return
	}

	// 更新密码
	err = s.database.UpdateUserPassword(user.ID, newPasswordHash)
	if err != nil {
		c.JSON(http.StatusInternalServerError, gin.H{"error": "密码更新失败"})
		return
	}

	log.Printf("✓ 用户 %s 密码已重置", user.Email)
	c.JSON(http.StatusOK, gin.H{"message": "密码重置成功，请使用新密码登录"})
}

// initUserDefaultConfigs 为新用户初始化默认的模型和交易所配置
func (s *Server) initUserDefaultConfigs(userID string) error {
	// 注释掉自动创建默认配置，让用户手动添加
	// 这样新用户注册后不会自动有配置项
	log.Printf("用户 %s 注册完成，等待手动配置AI模型和交易所", userID)
	return nil
}

// handleGetSupportedModels 获取系统支持的AI模型列表
func (s *Server) handleGetSupportedModels(c *gin.Context) {
	// 返回系统支持的AI模型（从default用户获取）
	models, err := s.database.GetAIModels("default")
	if err != nil {
		log.Printf("❌ 获取支持的AI模型失败: %v", err)
		c.JSON(http.StatusInternalServerError, gin.H{"error": "获取支持的AI模型失败"})
		return
	}

	c.JSON(http.StatusOK, models)
}

// handleGetSupportedExchanges 获取系统支持的交易所列表
func (s *Server) handleGetSupportedExchanges(c *gin.Context) {
	// 返回系统支持的交易所（从default用户获取）
	exchanges, err := s.database.GetExchanges("default")
	if err != nil {
		log.Printf("❌ 获取支持的交易所失败: %v", err)
		c.JSON(http.StatusInternalServerError, gin.H{"error": "获取支持的交易所失败"})
		return
	}

	// 转换为安全的响应结构，移除敏感信息
	safeExchanges := make([]SafeExchangeConfig, len(exchanges))
	for i, exchange := range exchanges {
		safeExchanges[i] = SafeExchangeConfig{
			ID:                    exchange.ID,
			Name:                  exchange.Name,
			Type:                  exchange.Type,
			Enabled:               exchange.Enabled,
			Testnet:               exchange.Testnet,
			HyperliquidWalletAddr: "", // 默认配置不包含钱包地址
			AsterUser:             "", // 默认配置不包含用户信息
			AsterSigner:           "",
		}
	}

	c.JSON(http.StatusOK, safeExchanges)
}

// Start 启动服务器
func (s *Server) Start() error {
	addr := fmt.Sprintf(":%d", s.port)
	log.Printf("🌐 API服务器启动在 http://localhost%s", addr)
	log.Printf("📊 API文档:")
	log.Printf("  • GET  /api/health           - 健康检查")
	log.Printf("  • GET  /api/traders          - 公开的AI交易员排行榜前50名（无需认证）")
	log.Printf("  • GET  /api/competition      - 公开的竞赛数据（无需认证）")
	log.Printf("  • GET  /api/top-traders      - 前5名交易员数据（无需认证，表现对比用）")
	log.Printf("  • GET  /api/equity-history?trader_id=xxx - 公开的收益率历史数据（无需认证，竞赛用）")
	log.Printf("  • GET  /api/equity-history-batch?trader_ids=a,b,c - 批量获取历史数据（无需认证，表现对比优化）")
	log.Printf("  • GET  /api/traders/:id/public-config - 公开的交易员配置（无需认证，不含敏感信息）")
	log.Printf("  • POST /api/traders          - 创建新的AI交易员")
	log.Printf("  • DELETE /api/traders/:id    - 删除AI交易员")
	log.Printf("  • POST /api/traders/:id/start - 启动AI交易员")
	log.Printf("  • POST /api/traders/:id/stop  - 停止AI交易员")
	log.Printf("  • GET  /api/models           - 获取AI模型配置")
	log.Printf("  • PUT  /api/models           - 更新AI模型配置")
	log.Printf("  • GET  /api/exchanges        - 获取交易所配置")
	log.Printf("  • PUT  /api/exchanges        - 更新交易所配置")
	log.Printf("  • GET  /api/status?trader_id=xxx     - 指定trader的系统状态")
	log.Printf("  • GET  /api/account?trader_id=xxx    - 指定trader的账户信息")
	log.Printf("  • GET  /api/positions?trader_id=xxx  - 指定trader的持仓列表")
	log.Printf("  • GET  /api/decisions?trader_id=xxx  - 指定trader的决策日志")
	log.Printf("  • GET  /api/decisions/latest?trader_id=xxx - 指定trader的最新决策")
	log.Printf("  • GET  /api/statistics?trader_id=xxx - 指定trader的统计信息")
	log.Printf("  • GET  /api/performance?trader_id=xxx - 指定trader的AI学习表现分析")
	log.Println()

	// 创建 http.Server 以支持 graceful shutdown
	s.httpServer = &http.Server{
		Addr:    addr,
		Handler: s.router,
	}

	return s.httpServer.ListenAndServe()
}

// Shutdown 优雅关闭 API 服务器
func (s *Server) Shutdown() error {
	if s.httpServer == nil {
		return nil
	}

	// 设置 5 秒超时
	ctx, cancel := context.WithTimeout(context.Background(), 5*time.Second)
	defer cancel()

	return s.httpServer.Shutdown(ctx)
}

// handleGetPromptTemplates 获取所有系统提示词模板列表
func (s *Server) handleGetPromptTemplates(c *gin.Context) {
	// 导入 decision 包
	templates := decision.GetAllPromptTemplates()

	// 转换为响应格式
	response := make([]map[string]interface{}, 0, len(templates))
	for _, tmpl := range templates {
		response = append(response, map[string]interface{}{
			"name": tmpl.Name,
		})
	}

	c.JSON(http.StatusOK, gin.H{
		"templates": response,
	})
}

// handleGetPromptTemplate 获取指定名称的提示词模板内容
func (s *Server) handleGetPromptTemplate(c *gin.Context) {
	templateName := c.Param("name")

	template, err := decision.GetPromptTemplate(templateName)
	if err != nil {
		c.JSON(http.StatusNotFound, gin.H{"error": fmt.Sprintf("模板不存在: %s", templateName)})
		return
	}

	c.JSON(http.StatusOK, gin.H{
		"name":    template.Name,
		"content": template.Content,
	})
}

// handlePublicTraderList 获取公开的交易员列表（无需认证）
func (s *Server) handlePublicTraderList(c *gin.Context) {
	// 从所有用户获取交易员信息
	competition, err := s.traderManager.GetCompetitionData()
	if err != nil {
		c.JSON(http.StatusInternalServerError, gin.H{
			"error": fmt.Sprintf("获取交易员列表失败: %v", err),
		})
		return
	}

	// 获取traders数组
	tradersData, exists := competition["traders"]
	if !exists {
		c.JSON(http.StatusOK, []map[string]interface{}{})
		return
	}

	traders, ok := tradersData.([]map[string]interface{})
	if !ok {
		c.JSON(http.StatusInternalServerError, gin.H{
			"error": "交易员数据格式错误",
		})
		return
	}

	// 返回交易员基本信息，过滤敏感信息
	result := make([]map[string]interface{}, 0, len(traders))
	for _, trader := range traders {
		result = append(result, map[string]interface{}{
			"trader_id":       trader["trader_id"],
			"trader_name":     trader["trader_name"],
			"ai_model":        trader["ai_model"],
			"exchange":        trader["exchange"],
			"is_running":      trader["is_running"],
			"total_equity":    trader["total_equity"],
			"total_pnl":       trader["total_pnl"],
			"total_pnl_pct":   trader["total_pnl_pct"],
			"position_count":  trader["position_count"],
			"margin_used_pct": trader["margin_used_pct"],
		})
	}

	c.JSON(http.StatusOK, result)
}

// handlePublicCompetition 获取公开的竞赛数据（无需认证）
func (s *Server) handlePublicCompetition(c *gin.Context) {
	competition, err := s.traderManager.GetCompetitionData()
	if err != nil {
		c.JSON(http.StatusInternalServerError, gin.H{
			"error": fmt.Sprintf("获取竞赛数据失败: %v", err),
		})
		return
	}

	c.JSON(http.StatusOK, competition)
}

// handleTopTraders 获取前5名交易员数据（无需认证，用于表现对比）
func (s *Server) handleTopTraders(c *gin.Context) {
	topTraders, err := s.traderManager.GetTopTradersData()
	if err != nil {
		c.JSON(http.StatusInternalServerError, gin.H{
			"error": fmt.Sprintf("获取前10名交易员数据失败: %v", err),
		})
		return
	}

	c.JSON(http.StatusOK, topTraders)
}

// handleEquityHistoryBatch 批量获取多个交易员的收益率历史数据（无需认证，用于表现对比）
func (s *Server) handleEquityHistoryBatch(c *gin.Context) {
	var requestBody struct {
		TraderIDs []string `json:"trader_ids"`
	}

	// 尝试解析POST请求的JSON body
	if err := c.ShouldBindJSON(&requestBody); err != nil {
		// 如果JSON解析失败，尝试从query参数获取（兼容GET请求）
		traderIDsParam := c.Query("trader_ids")
		if traderIDsParam == "" {
			// 如果没有指定trader_ids，则返回前5名的历史数据
			topTraders, err := s.traderManager.GetTopTradersData()
			if err != nil {
				c.JSON(http.StatusInternalServerError, gin.H{
					"error": fmt.Sprintf("获取前5名交易员失败: %v", err),
				})
				return
			}

			traders, ok := topTraders["traders"].([]map[string]interface{})
			if !ok {
				c.JSON(http.StatusInternalServerError, gin.H{"error": "交易员数据格式错误"})
				return
			}

			// 提取trader IDs
			traderIDs := make([]string, 0, len(traders))
			for _, trader := range traders {
				if traderID, ok := trader["trader_id"].(string); ok {
					traderIDs = append(traderIDs, traderID)
				}
			}

			result := s.getEquityHistoryForTraders(traderIDs)
			c.JSON(http.StatusOK, result)
			return
		}

		// 解析逗号分隔的trader IDs
		requestBody.TraderIDs = strings.Split(traderIDsParam, ",")
		for i := range requestBody.TraderIDs {
			requestBody.TraderIDs[i] = strings.TrimSpace(requestBody.TraderIDs[i])
		}
	}

	// 限制最多20个交易员，防止请求过大
	if len(requestBody.TraderIDs) > 20 {
		requestBody.TraderIDs = requestBody.TraderIDs[:20]
	}

	result := s.getEquityHistoryForTraders(requestBody.TraderIDs)
	c.JSON(http.StatusOK, result)
}

// getEquityHistoryForTraders 获取多个交易员的历史数据
func (s *Server) getEquityHistoryForTraders(traderIDs []string) map[string]interface{} {
	result := make(map[string]interface{})
	histories := make(map[string]interface{})
	errors := make(map[string]string)

	for _, traderID := range traderIDs {
		if traderID == "" {
			continue
		}

		trader, err := s.traderManager.GetTrader(traderID)
		if err != nil {
			errors[traderID] = "交易员不存在"
			continue
		}

		// 获取历史数据（用于对比展示，限制数据量）
		records, err := trader.GetDecisionLogger().GetLatestRecords(500)
		if err != nil {
			errors[traderID] = fmt.Sprintf("获取历史数据失败: %v", err)
			continue
		}

		// 构建收益率历史数据
		history := make([]map[string]interface{}, 0, len(records))
		for _, record := range records {
			// 计算总权益（余额+未实现盈亏）
			totalEquity := record.AccountState.TotalBalance + record.AccountState.TotalUnrealizedProfit

			history = append(history, map[string]interface{}{
				"timestamp":    record.Timestamp,
				"total_equity": totalEquity,
				"total_pnl":    record.AccountState.TotalUnrealizedProfit,
				"balance":      record.AccountState.TotalBalance,
			})
		}

		histories[traderID] = history
	}

	result["histories"] = histories
	result["count"] = len(histories)
	if len(errors) > 0 {
		result["errors"] = errors
	}

	return result
}

// handleGetPublicTraderConfig 获取公开的交易员配置信息（无需认证，不包含敏感信息）
func (s *Server) handleGetPublicTraderConfig(c *gin.Context) {
	traderID := c.Param("id")
	if traderID == "" {
		c.JSON(http.StatusBadRequest, gin.H{"error": "交易员ID不能为空"})
		return
	}

	trader, err := s.traderManager.GetTrader(traderID)
	if err != nil {
		c.JSON(http.StatusNotFound, gin.H{"error": "交易员不存在"})
		return
	}

	// 获取交易员的状态信息
	status := trader.GetStatus()

	// 只返回公开的配置信息，不包含API密钥等敏感数据
	result := map[string]interface{}{
		"trader_id":   trader.GetID(),
		"trader_name": trader.GetName(),
		"ai_model":    trader.GetAIModel(),
		"exchange":    trader.GetExchange(),
		"is_running":  status["is_running"],
		"ai_provider": status["ai_provider"],
		"start_time":  status["start_time"],
	}

	c.JSON(http.StatusOK, result)
}

<<<<<<< HEAD
// handleUpdateExchangeConfigsEncrypted 更新交易所配置（加密传输）
func (s *Server) handleUpdateExchangeConfigsEncrypted(c *gin.Context) {
	if s.cryptoService == nil {
		c.JSON(http.StatusServiceUnavailable, gin.H{"error": "加密服务不可用"})
		return
	}

	userID := c.GetString("user_id")

	// 接收加密载荷
	var payload crypto.EncryptedPayload
	if err := c.ShouldBindJSON(&payload); err != nil {
		c.JSON(http.StatusBadRequest, gin.H{"error": err.Error()})
		return
	}

	// 解密数据
	decryptedData, err := s.cryptoService.DecryptSensitiveData(&payload)
	if err != nil {
		log.Printf("❌ 解密失败: %v", err)
		c.JSON(http.StatusBadRequest, gin.H{"error": "解密失败"})
		return
	}

	// 解析解密后的数据
	var req UpdateExchangeConfigRequest
	if err := json.Unmarshal([]byte(decryptedData), &req); err != nil {
		c.JSON(http.StatusBadRequest, gin.H{"error": "数据格式错误"})
		return
	}

	// 更新每个交易所的配置
	for exchangeID, exchangeData := range req.Exchanges {
		err := s.database.UpdateExchange(
			userID,
			exchangeID,
			exchangeData.Enabled,
			exchangeData.APIKey,
			exchangeData.SecretKey,
			exchangeData.Testnet,
			exchangeData.HyperliquidWalletAddr,
			exchangeData.AsterUser,
			exchangeData.AsterSigner,
			exchangeData.AsterPrivateKey,
		)
		if err != nil {
			c.JSON(http.StatusInternalServerError, gin.H{"error": fmt.Sprintf("更新交易所 %s 失败: %v", exchangeID, err)})
			return
		}
	}

	// 重新加载该用户的所有交易员，使新配置立即生效
	err = s.traderManager.LoadUserTraders(s.database, userID)
	if err != nil {
		log.Printf("⚠️ 重新加载用户交易员到内存失败: %v", err)
	}

	log.Printf("✓ 交易所配置已通过加密方式更新")
	c.JSON(http.StatusOK, gin.H{"message": "交易所配置已更新"})
=======
// reloadPromptTemplatesWithLog 重新加载提示词模板并记录日志
func (s *Server) reloadPromptTemplatesWithLog(templateName string) {
	if err := decision.ReloadPromptTemplates(); err != nil {
		log.Printf("⚠️  重新加载提示词模板失败: %v", err)
		return
	}

	if templateName == "" {
		log.Printf("✓ 已重新加载系统提示词模板 [当前使用: default (未指定，使用默认)]")
	} else {
		log.Printf("✓ 已重新加载系统提示词模板 [当前使用: %s]", templateName)
	}
>>>>>>> 586b580c
}<|MERGE_RESOLUTION|>--- conflicted
+++ resolved
@@ -26,22 +26,13 @@
 	router        *gin.Engine
 	httpServer    *http.Server
 	traderManager *manager.TraderManager
-<<<<<<< HEAD
-	database      config.DatabaseInterface
-	cryptoService *crypto.CryptoService
-=======
 	database      *config.Database
 	cryptoHandler *CryptoHandler
->>>>>>> 586b580c
 	port          int
 }
 
 // NewServer 创建API服务器
-<<<<<<< HEAD
-func NewServer(traderManager *manager.TraderManager, database config.DatabaseInterface, cryptoService *crypto.CryptoService, port int) *Server {
-=======
 func NewServer(traderManager *manager.TraderManager, database *config.Database, cryptoService *crypto.CryptoService, port int) *Server {
->>>>>>> 586b580c
 	// 设置为Release模式（减少日志输出）
 	gin.SetMode(gin.ReleaseMode)
 
@@ -50,26 +41,14 @@
 	// 启用CORS
 	router.Use(corsMiddleware())
 
-<<<<<<< HEAD
-	if cryptoService == nil {
-		log.Printf("⚠️ 加密服务未初始化，敏感数据加解密功能不可用")
-	} else {
-		database.SetCryptoService(cryptoService)
-	}
-=======
 	// 创建加密处理器
 	cryptoHandler := NewCryptoHandler(cryptoService)
->>>>>>> 586b580c
 
 	s := &Server{
 		router:        router,
 		traderManager: traderManager,
 		database:      database,
-<<<<<<< HEAD
-		cryptoService: cryptoService,
-=======
 		cryptoHandler: cryptoHandler,
->>>>>>> 586b580c
 		port:          port,
 	}
 
@@ -161,7 +140,6 @@
 			// 交易所配置
 			protected.GET("/exchanges", s.handleGetExchangeConfigs)
 			protected.PUT("/exchanges", s.handleUpdateExchangeConfigs)
-			protected.PUT("/exchanges/encrypted", s.handleUpdateExchangeConfigsEncrypted)
 
 			// 用户信号源配置
 			protected.GET("/user/signal-sources", s.handleGetUserSignalSource)
@@ -218,19 +196,11 @@
 	betaModeStr, _ := s.database.GetSystemConfig("beta_mode")
 	betaMode := betaModeStr == "true"
 
-	// 获取RSA公钥
-	var rsaPublicKey string
-	if s.cryptoService != nil {
-		rsaPublicKey = s.cryptoService.GetPublicKeyPEM()
-	}
-
 	c.JSON(http.StatusOK, gin.H{
 		"beta_mode":        betaMode,
 		"default_coins":    defaultCoins,
 		"btc_eth_leverage": btcEthLeverage,
 		"altcoin_leverage": altcoinLeverage,
-		"rsa_public_key":   rsaPublicKey,
-		"rsa_key_id":       "rsa-key-2025-11-05",
 	})
 }
 
@@ -449,21 +419,6 @@
 	Testnet   bool   `json:"testnet,omitempty"`
 }
 
-<<<<<<< HEAD
-// SafeExchangeConfig 安全的交易所配置响应结构（不包含敏感信息）
-type SafeExchangeConfig struct {
-	ID                    string    `json:"id"`
-	UserID                string    `json:"user_id"`
-	Name                  string    `json:"name"`
-	Type                  string    `json:"type"`
-	Enabled               bool      `json:"enabled"`
-	Testnet               bool      `json:"testnet"`
-	HyperliquidWalletAddr string    `json:"hyperliquidWalletAddr"` // 钱包地址，非敏感信息
-	AsterUser             string    `json:"asterUser"`             // Aster用户名，非敏感信息
-	Deleted               bool      `json:"deleted"`
-	CreatedAt             time.Time `json:"created_at"`
-	UpdatedAt             time.Time `json:"updated_at"`
-=======
 // SafeExchangeConfig 安全的交易所配置结构（不包含敏感信息）
 type SafeExchangeConfig struct {
 	ID                    string `json:"id"`
@@ -474,7 +429,6 @@
 	HyperliquidWalletAddr string `json:"hyperliquidWalletAddr"` // Hyperliquid钱包地址（不敏感）
 	AsterUser             string `json:"asterUser"`             // Aster用户名（不敏感）
 	AsterSigner           string `json:"asterSigner"`           // Aster签名者（不敏感）
->>>>>>> 586b580c
 }
 
 type UpdateModelConfigRequest struct {
@@ -1165,34 +1119,18 @@
 	}
 	log.Printf("✅ 找到 %d 个交易所配置", len(exchanges))
 
-<<<<<<< HEAD
-	// 转换为安全的响应结构，过滤敏感信息
-=======
 	// 转换为安全的响应结构，移除敏感信息
->>>>>>> 586b580c
 	safeExchanges := make([]SafeExchangeConfig, len(exchanges))
 	for i, exchange := range exchanges {
 		safeExchanges[i] = SafeExchangeConfig{
 			ID:                    exchange.ID,
-<<<<<<< HEAD
-			UserID:                exchange.UserID,
-=======
->>>>>>> 586b580c
 			Name:                  exchange.Name,
 			Type:                  exchange.Type,
 			Enabled:               exchange.Enabled,
 			Testnet:               exchange.Testnet,
-<<<<<<< HEAD
-			HyperliquidWalletAddr: exchange.HyperliquidWalletAddr, // 钱包地址，非敏感信息
-			AsterUser:             exchange.AsterUser,             // Aster用户名，非敏感信息
-			Deleted:               exchange.Deleted,
-			CreatedAt:             exchange.CreatedAt,
-			UpdatedAt:             exchange.UpdatedAt,
-=======
 			HyperliquidWalletAddr: exchange.HyperliquidWalletAddr,
 			AsterUser:             exchange.AsterUser,
 			AsterSigner:           exchange.AsterSigner,
->>>>>>> 586b580c
 		}
 	}
 
@@ -1927,59 +1865,12 @@
 // handleLogin 处理用户登录请求
 func (s *Server) handleLogin(c *gin.Context) {
 	var req struct {
-		Email             string                   `json:"email"`
-		EmailEncrypted    *crypto.EncryptedPayload `json:"email_encrypted"`
-		Password          string                   `json:"password"`
-		PasswordEncrypted *crypto.EncryptedPayload `json:"password_encrypted"`
+		Email    string `json:"email" binding:"required,email"`
+		Password string `json:"password" binding:"required"`
 	}
 
 	if err := c.ShouldBindJSON(&req); err != nil {
 		c.JSON(http.StatusBadRequest, gin.H{"error": err.Error()})
-		return
-	}
-
-	if req.EmailEncrypted != nil {
-		if s.cryptoService == nil {
-			c.JSON(http.StatusServiceUnavailable, gin.H{"error": "加密服务不可用"})
-			return
-		}
-
-		decryptedEmail, err := s.cryptoService.DecryptSensitiveData(req.EmailEncrypted)
-		if err != nil {
-			log.Printf("❌ 登录邮箱解密失败: %v", err)
-			c.JSON(http.StatusBadRequest, gin.H{"error": "邮箱解密失败"})
-			return
-		}
-		req.Email = decryptedEmail
-	}
-
-	if req.PasswordEncrypted != nil {
-		if s.cryptoService == nil {
-			c.JSON(http.StatusServiceUnavailable, gin.H{"error": "加密服务不可用"})
-			return
-		}
-
-		decryptedPassword, err := s.cryptoService.DecryptSensitiveData(req.PasswordEncrypted)
-		if err != nil {
-			log.Printf("❌ 登录密码解密失败: %v", err)
-			c.JSON(http.StatusBadRequest, gin.H{"error": "密码解密失败"})
-			return
-		}
-		req.Password = decryptedPassword
-	}
-
-	req.Email = strings.TrimSpace(req.Email)
-	if req.Email == "" {
-		c.JSON(http.StatusBadRequest, gin.H{"error": "邮箱不能为空"})
-		return
-	}
-	if !strings.Contains(req.Email, "@") {
-		c.JSON(http.StatusBadRequest, gin.H{"error": "邮箱格式错误"})
-		return
-	}
-
-	if strings.TrimSpace(req.Password) == "" {
-		c.JSON(http.StatusBadRequest, gin.H{"error": "密码不能为空"})
 		return
 	}
 
@@ -2441,67 +2332,6 @@
 	c.JSON(http.StatusOK, result)
 }
 
-<<<<<<< HEAD
-// handleUpdateExchangeConfigsEncrypted 更新交易所配置（加密传输）
-func (s *Server) handleUpdateExchangeConfigsEncrypted(c *gin.Context) {
-	if s.cryptoService == nil {
-		c.JSON(http.StatusServiceUnavailable, gin.H{"error": "加密服务不可用"})
-		return
-	}
-
-	userID := c.GetString("user_id")
-
-	// 接收加密载荷
-	var payload crypto.EncryptedPayload
-	if err := c.ShouldBindJSON(&payload); err != nil {
-		c.JSON(http.StatusBadRequest, gin.H{"error": err.Error()})
-		return
-	}
-
-	// 解密数据
-	decryptedData, err := s.cryptoService.DecryptSensitiveData(&payload)
-	if err != nil {
-		log.Printf("❌ 解密失败: %v", err)
-		c.JSON(http.StatusBadRequest, gin.H{"error": "解密失败"})
-		return
-	}
-
-	// 解析解密后的数据
-	var req UpdateExchangeConfigRequest
-	if err := json.Unmarshal([]byte(decryptedData), &req); err != nil {
-		c.JSON(http.StatusBadRequest, gin.H{"error": "数据格式错误"})
-		return
-	}
-
-	// 更新每个交易所的配置
-	for exchangeID, exchangeData := range req.Exchanges {
-		err := s.database.UpdateExchange(
-			userID,
-			exchangeID,
-			exchangeData.Enabled,
-			exchangeData.APIKey,
-			exchangeData.SecretKey,
-			exchangeData.Testnet,
-			exchangeData.HyperliquidWalletAddr,
-			exchangeData.AsterUser,
-			exchangeData.AsterSigner,
-			exchangeData.AsterPrivateKey,
-		)
-		if err != nil {
-			c.JSON(http.StatusInternalServerError, gin.H{"error": fmt.Sprintf("更新交易所 %s 失败: %v", exchangeID, err)})
-			return
-		}
-	}
-
-	// 重新加载该用户的所有交易员，使新配置立即生效
-	err = s.traderManager.LoadUserTraders(s.database, userID)
-	if err != nil {
-		log.Printf("⚠️ 重新加载用户交易员到内存失败: %v", err)
-	}
-
-	log.Printf("✓ 交易所配置已通过加密方式更新")
-	c.JSON(http.StatusOK, gin.H{"message": "交易所配置已更新"})
-=======
 // reloadPromptTemplatesWithLog 重新加载提示词模板并记录日志
 func (s *Server) reloadPromptTemplatesWithLog(templateName string) {
 	if err := decision.ReloadPromptTemplates(); err != nil {
@@ -2514,5 +2344,4 @@
 	} else {
 		log.Printf("✓ 已重新加载系统提示词模板 [当前使用: %s]", templateName)
 	}
->>>>>>> 586b580c
 }