--- conflicted
+++ resolved
@@ -867,7 +867,6 @@
 	return exchanges, nil
 }
 
-<<<<<<< HEAD
 // UpdateExchangeSafe 安全更新交易所配置，只有非空的敏感字段才会被更新
 func (d *Database) UpdateExchangeSafe(userID, id string, enabled bool, apiKey, secretKey string, testnet bool, hyperliquidWalletAddr, asterUser, asterSigner, asterPrivateKey string) error {
 	log.Printf("🔧 UpdateExchangeSafe: userID=%s, id=%s, enabled=%v", userID, id, enabled)
@@ -955,11 +954,8 @@
 	return nil
 }
 
-// UpdateExchange 更新交易所配置
-=======
 // UpdateExchange 更新交易所配置，如果不存在则创建用户特定配置
 // 🔒 安全特性：空值不会覆盖现有的敏感字段（api_key, secret_key, aster_private_key）
->>>>>>> c0eb5f48
 func (d *Database) UpdateExchange(userID, id string, enabled bool, apiKey, secretKey string, testnet bool, hyperliquidWalletAddr, asterUser, asterSigner, asterPrivateKey string) error {
 	log.Printf("🔧 UpdateExchange: userID=%s, id=%s, enabled=%v", userID, id, enabled)
 
