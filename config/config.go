package config

import (
	"encoding/json"
	"fmt"
	"os"
	"time"
)

// TraderConfig 单个trader的配置
type TraderConfig struct {
	ID                  string  `json:"id"`
	Name                string  `json:"name"`
	AIModel             string  `json:"ai_model"` // "qwen" or "deepseek"

	// 交易平台选择（二选一）
	Exchange             string  `json:"exchange"` // "binance" or "hyperliquid"

	// 币安配置
	BinanceAPIKey       string  `json:"binance_api_key,omitempty"`
	BinanceSecretKey    string  `json:"binance_secret_key,omitempty"`

	// Hyperliquid配置
	HyperliquidPrivateKey string `json:"hyperliquid_private_key,omitempty"`
	HyperliquidTestnet    bool   `json:"hyperliquid_testnet,omitempty"`

	// Aster配置
	AsterUser       string `json:"aster_user,omitempty"`        // Aster主钱包地址
	AsterSigner     string `json:"aster_signer,omitempty"`      // Aster API钱包地址
	AsterPrivateKey string `json:"aster_private_key,omitempty"` // Aster API钱包私钥

	// AI配置
	QwenKey             string  `json:"qwen_key,omitempty"`
	DeepSeekKey         string  `json:"deepseek_key,omitempty"`
<<<<<<< HEAD
	GrokKey             string  `json:"grok_key,omitempty"`
=======

	// 自定义AI API配置（支持任何OpenAI格式的API）
	CustomAPIURL        string  `json:"custom_api_url,omitempty"`
	CustomAPIKey        string  `json:"custom_api_key,omitempty"`
	CustomModelName     string  `json:"custom_model_name,omitempty"`

>>>>>>> 897ec1b8
	InitialBalance      float64 `json:"initial_balance"`
	ScanIntervalMinutes int     `json:"scan_interval_minutes"`
}

// LeverageConfig 杠杆配置
type LeverageConfig struct {
	BTCETHLeverage  int `json:"btc_eth_leverage"`  // BTC和ETH的杠杆倍数（主账户建议5-50，子账户≤5）
	AltcoinLeverage int `json:"altcoin_leverage"`  // 山寨币的杠杆倍数（主账户建议5-20，子账户≤5）
}

// Config 总配置
type Config struct {
	Traders            []TraderConfig `json:"traders"`
	UseDefaultCoins    bool           `json:"use_default_coins"`     // 是否使用默认主流币种列表
	DefaultCoins       []string       `json:"default_coins"`         // 默认主流币种池
	CoinPoolAPIURL     string         `json:"coin_pool_api_url"`
	OITopAPIURL        string         `json:"oi_top_api_url"`
	APIServerPort      int            `json:"api_server_port"`
	MaxDailyLoss       float64        `json:"max_daily_loss"`
	MaxDrawdown        float64        `json:"max_drawdown"`
	StopTradingMinutes int            `json:"stop_trading_minutes"`
	Leverage           LeverageConfig `json:"leverage"` // 杠杆配置
}

// LoadConfig 从文件加载配置
func LoadConfig(filename string) (*Config, error) {
	data, err := os.ReadFile(filename)
	if err != nil {
		return nil, fmt.Errorf("读取配置文件失败: %w", err)
	}

	var config Config
	if err := json.Unmarshal(data, &config); err != nil {
		return nil, fmt.Errorf("解析配置文件失败: %w", err)
	}

	// 设置默认值：如果use_default_coins未设置（为false）且没有配置coin_pool_api_url，则默认使用默认币种列表
	if !config.UseDefaultCoins && config.CoinPoolAPIURL == "" {
		config.UseDefaultCoins = true
	}

	// 设置默认币种池
	if len(config.DefaultCoins) == 0 {
		config.DefaultCoins = []string{
			"BTCUSDT",
            "ETHUSDT",
            "SOLUSDT",
            "BNBUSDT",
            "XRPUSDT",
            "DOGEUSDT",
            "ADAUSDT",
            "HYPEUSDT",
		}
	}

	// 验证配置
	if err := config.Validate(); err != nil {
		return nil, fmt.Errorf("配置验证失败: %w", err)
	}

	return &config, nil
}

// Validate 验证配置有效性
func (c *Config) Validate() error {
	if len(c.Traders) == 0 {
		return fmt.Errorf("至少需要配置一个trader")
	}

	traderIDs := make(map[string]bool)
	for i, trader := range c.Traders {
		if trader.ID == "" {
			return fmt.Errorf("trader[%d]: ID不能为空", i)
		}
		if traderIDs[trader.ID] {
			return fmt.Errorf("trader[%d]: ID '%s' 重复", i, trader.ID)
		}
		traderIDs[trader.ID] = true

		if trader.Name == "" {
			return fmt.Errorf("trader[%d]: Name不能为空", i)
		}
<<<<<<< HEAD
		if trader.AIModel != "qwen" && trader.AIModel != "deepseek" && trader.AIModel != "grok" {
				return fmt.Errorf("trader[%d]: ai_model必须是 'qwen', 'deepseek' 或 'grok'", i)
			}
		if trader.BinanceAPIKey == "" || trader.BinanceSecretKey == "" {
			return fmt.Errorf("trader[%d]: 币安API密钥不能为空", i)
=======
		if trader.AIModel != "qwen" && trader.AIModel != "deepseek" && trader.AIModel != "custom" {
			return fmt.Errorf("trader[%d]: ai_model必须是 'qwen', 'deepseek' 或 'custom'", i)
		}

		// 验证交易平台配置
		if trader.Exchange == "" {
			trader.Exchange = "binance" // 默认使用币安
		}
		if trader.Exchange != "binance" && trader.Exchange != "hyperliquid" && trader.Exchange != "aster" {
			return fmt.Errorf("trader[%d]: exchange必须是 'binance', 'hyperliquid' 或 'aster'", i)
		}

		// 根据平台验证对应的密钥
		if trader.Exchange == "binance" {
			if trader.BinanceAPIKey == "" || trader.BinanceSecretKey == "" {
				return fmt.Errorf("trader[%d]: 使用币安时必须配置binance_api_key和binance_secret_key", i)
			}
		} else if trader.Exchange == "hyperliquid" {
			if trader.HyperliquidPrivateKey == "" {
				return fmt.Errorf("trader[%d]: 使用Hyperliquid时必须配置hyperliquid_private_key", i)
			}
		} else if trader.Exchange == "aster" {
			if trader.AsterUser == "" || trader.AsterSigner == "" || trader.AsterPrivateKey == "" {
				return fmt.Errorf("trader[%d]: 使用Aster时必须配置aster_user, aster_signer和aster_private_key", i)
			}
>>>>>>> 897ec1b8
		}

		if trader.AIModel == "qwen" && trader.QwenKey == "" {
			return fmt.Errorf("trader[%d]: 使用Qwen时必须配置qwen_key", i)
		}
		if trader.AIModel == "deepseek" && trader.DeepSeekKey == "" {
<<<<<<< HEAD
				return fmt.Errorf("trader[%d]: 使用DeepSeek时必须配置deepseek_key", i)
			}
			if trader.AIModel == "grok" && trader.GrokKey == "" {
				return fmt.Errorf("trader[%d]: 使用Grok时必须配置grok_key", i)
			}
=======
			return fmt.Errorf("trader[%d]: 使用DeepSeek时必须配置deepseek_key", i)
		}
		if trader.AIModel == "custom" {
			if trader.CustomAPIURL == "" {
				return fmt.Errorf("trader[%d]: 使用自定义API时必须配置custom_api_url", i)
			}
			if trader.CustomAPIKey == "" {
				return fmt.Errorf("trader[%d]: 使用自定义API时必须配置custom_api_key", i)
			}
			if trader.CustomModelName == "" {
				return fmt.Errorf("trader[%d]: 使用自定义API时必须配置custom_model_name", i)
			}
		}
>>>>>>> 897ec1b8
		if trader.InitialBalance <= 0 {
			return fmt.Errorf("trader[%d]: initial_balance必须大于0", i)
		}
		if trader.ScanIntervalMinutes <= 0 {
			trader.ScanIntervalMinutes = 3 // 默认3分钟
		}
	}

	if c.APIServerPort <= 0 {
		c.APIServerPort = 8080 // 默认8080端口
	}

	// 设置杠杆默认值（适配币安子账户限制，最大5倍）
	if c.Leverage.BTCETHLeverage <= 0 {
		c.Leverage.BTCETHLeverage = 5 // 默认5倍（安全值，适配子账户）
	}
	if c.Leverage.BTCETHLeverage > 5 {
		fmt.Printf("⚠️  警告: BTC/ETH杠杆设置为%dx，如果使用子账户可能会失败（子账户限制≤5x）\n", c.Leverage.BTCETHLeverage)
	}
	if c.Leverage.AltcoinLeverage <= 0 {
		c.Leverage.AltcoinLeverage = 5 // 默认5倍（安全值，适配子账户）
	}
	if c.Leverage.AltcoinLeverage > 5 {
		fmt.Printf("⚠️  警告: 山寨币杠杆设置为%dx，如果使用子账户可能会失败（子账户限制≤5x）\n", c.Leverage.AltcoinLeverage)
	}

	return nil
}

// GetScanInterval 获取扫描间隔
func (tc *TraderConfig) GetScanInterval() time.Duration {
	return time.Duration(tc.ScanIntervalMinutes) * time.Minute
}<|MERGE_RESOLUTION|>--- conflicted
+++ resolved
@@ -9,16 +9,16 @@
 
 // TraderConfig 单个trader的配置
 type TraderConfig struct {
-	ID                  string  `json:"id"`
-	Name                string  `json:"name"`
-	AIModel             string  `json:"ai_model"` // "qwen" or "deepseek"
+	ID      string `json:"id"`
+	Name    string `json:"name"`
+	AIModel string `json:"ai_model"` // "qwen" or "deepseek"
 
 	// 交易平台选择（二选一）
-	Exchange             string  `json:"exchange"` // "binance" or "hyperliquid"
+	Exchange string `json:"exchange"` // "binance" or "hyperliquid"
 
 	// 币安配置
-	BinanceAPIKey       string  `json:"binance_api_key,omitempty"`
-	BinanceSecretKey    string  `json:"binance_secret_key,omitempty"`
+	BinanceAPIKey    string `json:"binance_api_key,omitempty"`
+	BinanceSecretKey string `json:"binance_secret_key,omitempty"`
 
 	// Hyperliquid配置
 	HyperliquidPrivateKey string `json:"hyperliquid_private_key,omitempty"`
@@ -30,33 +30,30 @@
 	AsterPrivateKey string `json:"aster_private_key,omitempty"` // Aster API钱包私钥
 
 	// AI配置
-	QwenKey             string  `json:"qwen_key,omitempty"`
-	DeepSeekKey         string  `json:"deepseek_key,omitempty"`
-<<<<<<< HEAD
-	GrokKey             string  `json:"grok_key,omitempty"`
-=======
+	QwenKey     string `json:"qwen_key,omitempty"`
+	DeepSeekKey string `json:"deepseek_key,omitempty"`
+	GrokKey     string `json:"grok_key,omitempty"`
 
 	// 自定义AI API配置（支持任何OpenAI格式的API）
-	CustomAPIURL        string  `json:"custom_api_url,omitempty"`
-	CustomAPIKey        string  `json:"custom_api_key,omitempty"`
-	CustomModelName     string  `json:"custom_model_name,omitempty"`
-
->>>>>>> 897ec1b8
+	CustomAPIURL    string `json:"custom_api_url,omitempty"`
+	CustomAPIKey    string `json:"custom_api_key,omitempty"`
+	CustomModelName string `json:"custom_model_name,omitempty"`
+
 	InitialBalance      float64 `json:"initial_balance"`
 	ScanIntervalMinutes int     `json:"scan_interval_minutes"`
 }
 
 // LeverageConfig 杠杆配置
 type LeverageConfig struct {
-	BTCETHLeverage  int `json:"btc_eth_leverage"`  // BTC和ETH的杠杆倍数（主账户建议5-50，子账户≤5）
-	AltcoinLeverage int `json:"altcoin_leverage"`  // 山寨币的杠杆倍数（主账户建议5-20，子账户≤5）
+	BTCETHLeverage  int `json:"btc_eth_leverage"` // BTC和ETH的杠杆倍数（主账户建议5-50，子账户≤5）
+	AltcoinLeverage int `json:"altcoin_leverage"` // 山寨币的杠杆倍数（主账户建议5-20，子账户≤5）
 }
 
 // Config 总配置
 type Config struct {
 	Traders            []TraderConfig `json:"traders"`
-	UseDefaultCoins    bool           `json:"use_default_coins"`     // 是否使用默认主流币种列表
-	DefaultCoins       []string       `json:"default_coins"`         // 默认主流币种池
+	UseDefaultCoins    bool           `json:"use_default_coins"` // 是否使用默认主流币种列表
+	DefaultCoins       []string       `json:"default_coins"`     // 默认主流币种池
 	CoinPoolAPIURL     string         `json:"coin_pool_api_url"`
 	OITopAPIURL        string         `json:"oi_top_api_url"`
 	APIServerPort      int            `json:"api_server_port"`
@@ -87,13 +84,13 @@
 	if len(config.DefaultCoins) == 0 {
 		config.DefaultCoins = []string{
 			"BTCUSDT",
-            "ETHUSDT",
-            "SOLUSDT",
-            "BNBUSDT",
-            "XRPUSDT",
-            "DOGEUSDT",
-            "ADAUSDT",
-            "HYPEUSDT",
+			"ETHUSDT",
+			"SOLUSDT",
+			"BNBUSDT",
+			"XRPUSDT",
+			"DOGEUSDT",
+			"ADAUSDT",
+			"HYPEUSDT",
 		}
 	}
 
@@ -124,15 +121,11 @@
 		if trader.Name == "" {
 			return fmt.Errorf("trader[%d]: Name不能为空", i)
 		}
-<<<<<<< HEAD
-		if trader.AIModel != "qwen" && trader.AIModel != "deepseek" && trader.AIModel != "grok" {
-				return fmt.Errorf("trader[%d]: ai_model必须是 'qwen', 'deepseek' 或 'grok'", i)
-			}
+		if trader.AIModel != "qwen" && trader.AIModel != "deepseek" && trader.AIModel != "grok" && trader.AIModel != "custom" {
+			return fmt.Errorf("trader[%d]: ai_model必须是 'qwen', 'deepseek', 'grok' 或 'custom'", i)
+		}
 		if trader.BinanceAPIKey == "" || trader.BinanceSecretKey == "" {
 			return fmt.Errorf("trader[%d]: 币安API密钥不能为空", i)
-=======
-		if trader.AIModel != "qwen" && trader.AIModel != "deepseek" && trader.AIModel != "custom" {
-			return fmt.Errorf("trader[%d]: ai_model必须是 'qwen', 'deepseek' 或 'custom'", i)
 		}
 
 		// 验证交易平台配置
@@ -156,21 +149,16 @@
 			if trader.AsterUser == "" || trader.AsterSigner == "" || trader.AsterPrivateKey == "" {
 				return fmt.Errorf("trader[%d]: 使用Aster时必须配置aster_user, aster_signer和aster_private_key", i)
 			}
->>>>>>> 897ec1b8
 		}
 
 		if trader.AIModel == "qwen" && trader.QwenKey == "" {
 			return fmt.Errorf("trader[%d]: 使用Qwen时必须配置qwen_key", i)
 		}
 		if trader.AIModel == "deepseek" && trader.DeepSeekKey == "" {
-<<<<<<< HEAD
-				return fmt.Errorf("trader[%d]: 使用DeepSeek时必须配置deepseek_key", i)
-			}
-			if trader.AIModel == "grok" && trader.GrokKey == "" {
-				return fmt.Errorf("trader[%d]: 使用Grok时必须配置grok_key", i)
-			}
-=======
 			return fmt.Errorf("trader[%d]: 使用DeepSeek时必须配置deepseek_key", i)
+		}
+		if trader.AIModel == "grok" && trader.GrokKey == "" {
+			return fmt.Errorf("trader[%d]: 使用Grok时必须配置grok_key", i)
 		}
 		if trader.AIModel == "custom" {
 			if trader.CustomAPIURL == "" {
@@ -183,7 +171,6 @@
 				return fmt.Errorf("trader[%d]: 使用自定义API时必须配置custom_model_name", i)
 			}
 		}
->>>>>>> 897ec1b8
 		if trader.InitialBalance <= 0 {
 			return fmt.Errorf("trader[%d]: initial_balance必须大于0", i)
 		}
