package config

import (
	"encoding/json"
	"fmt"
	"os"
	"time"
)

// TraderConfig 单个trader的配置
type TraderConfig struct {
	ID      string `json:"id"`
	Name    string `json:"name"`
	Enabled bool   `json:"enabled"`  // 是否启用该trader
	AIModel string `json:"ai_model"` // "qwen" or "deepseek"

	// 交易平台选择（二选一）
	Exchange string `json:"exchange"` // "binance" or "hyperliquid"

	// 币安配置
	BinanceAPIKey    string `json:"binance_api_key,omitempty"`
	BinanceSecretKey string `json:"binance_secret_key,omitempty"`

	// Hyperliquid配置
	HyperliquidPrivateKey string `json:"hyperliquid_private_key,omitempty"`
	HyperliquidWalletAddr string `json:"hyperliquid_wallet_addr,omitempty"`
	HyperliquidTestnet    bool   `json:"hyperliquid_testnet,omitempty"`

	// Aster配置
	AsterUser       string `json:"aster_user,omitempty"`        // Aster主钱包地址
	AsterSigner     string `json:"aster_signer,omitempty"`      // Aster API钱包地址
	AsterPrivateKey string `json:"aster_private_key,omitempty"` // Aster API钱包私钥

	// AI配置
	QwenKey     string `json:"qwen_key,omitempty"`
	DeepSeekKey string `json:"deepseek_key,omitempty"`

	// 自定义AI API配置（支持任何OpenAI格式的API）
	CustomAPIURL    string `json:"custom_api_url,omitempty"`
	CustomAPIKey    string `json:"custom_api_key,omitempty"`
	CustomModelName string `json:"custom_model_name,omitempty"`

	InitialBalance      float64 `json:"initial_balance"`
	ScanIntervalMinutes int     `json:"scan_interval_minutes"`
}

// LeverageConfig 杠杆配置
type LeverageConfig struct {
	BTCETHLeverage  int `json:"btc_eth_leverage"` // BTC和ETH的杠杆倍数（主账户建议5-50，子账户≤5）
	AltcoinLeverage int `json:"altcoin_leverage"` // 山寨币的杠杆倍数（主账户建议5-20，子账户≤5）
}

// LogConfig 日志配置
type LogConfig struct {
	Level    string          `json:"level"`    // 日志级别: debug, info, warn, error (默认: info)
	Telegram *TelegramConfig `json:"telegram"` // Telegram推送配置（可选）
}

// TelegramConfig Telegram推送配置（简化版，只保留必需字段）
type TelegramConfig struct {
	Enabled  bool   `json:"enabled"`   // 是否启用（默认: false）
	BotToken string `json:"bot_token"` // Bot Token
	ChatID   int64  `json:"chat_id"`   // Chat ID
	MinLevel string `json:"min_level"` // 最低日志级别，该级别及以上的日志会推送到Telegram（可选，默认: error）
}

// Config 总配置
type Config struct {
	Traders            []TraderConfig `json:"traders"`
	UseDefaultCoins    bool           `json:"use_default_coins"` // 是否使用默认主流币种列表
	DefaultCoins       []string       `json:"default_coins"`     // 默认主流币种池
	APIServerPort      int            `json:"api_server_port"`
	MaxDailyLoss       float64        `json:"max_daily_loss"`
	MaxDrawdown        float64        `json:"max_drawdown"`
	StopTradingMinutes int            `json:"stop_trading_minutes"`
	Leverage           LeverageConfig `json:"leverage"` // 杠杆配置
<<<<<<< HEAD
	Log                *LogConfig     `json:"log"`      // 日志配置（可选）
=======
	Proxy              *ProxyConfig   `json:"proxy"`    // HTTP 代理配置（可选）
>>>>>>> ea3aa635
}

// ProxyConfig HTTP 代理配置
type ProxyConfig struct {
	Enabled            bool     `json:"enabled"`              // 是否启用代理
	Mode               string   `json:"mode"`                 // 模式: "single", "pool", "brightdata"
	Timeout            int      `json:"timeout"`              // 超时时间（秒）
	ProxyURL           string   `json:"proxy_url"`            // 单个代理地址
	ProxyList          []string `json:"proxy_list"`           // 代理列表
	BrightDataEndpoint string   `json:"brightdata_endpoint"`  // Bright Data接口地址
	BrightDataToken    string   `json:"brightdata_token"`     // Bright Data访问令牌
	BrightDataZone     string   `json:"brightdata_zone"`      // Bright Data区域
	ProxyHost          string   `json:"proxy_host"`           // 代理主机
	ProxyUser          string   `json:"proxy_user"`           // 代理用户名模板
	ProxyPassword      string   `json:"proxy_password"`       // 代理密码
	RefreshInterval    int      `json:"refresh_interval"`     // 刷新间隔（秒）
	BlacklistTTL       int      `json:"blacklist_ttl"`        // 黑名单TTL
}
// LoadConfig 从文件加载配置
func LoadConfig(filename string) (*Config, error) {
	data, err := os.ReadFile(filename)
	if err != nil {
		return nil, fmt.Errorf("读取配置文件失败: %w", err)
	}

	var config Config
	if err := json.Unmarshal(data, &config); err != nil {
		return nil, fmt.Errorf("解析配置文件失败: %w", err)
	}

	// 设置默认值：确保使用默认币种列表
	if !config.UseDefaultCoins {
		config.UseDefaultCoins = true
	}

	// 设置默认币种池
	if len(config.DefaultCoins) == 0 {
		config.DefaultCoins = []string{
			"BTCUSDT",
			"ETHUSDT",
			"SOLUSDT",
			"BNBUSDT",
			"XRPUSDT",
			"DOGEUSDT",
			"ADAUSDT",
			"HYPEUSDT",
		}
	}

	// 验证配置
	if err := config.Validate(); err != nil {
		return nil, fmt.Errorf("配置验证失败: %w", err)
	}

	return &config, nil
}

// Validate 验证配置有效性
func (c *Config) Validate() error {
	if len(c.Traders) == 0 {
		return fmt.Errorf("至少需要配置一个trader")
	}

	traderIDs := make(map[string]bool)
	for i, trader := range c.Traders {
		if trader.ID == "" {
			return fmt.Errorf("trader[%d]: ID不能为空", i)
		}
		if traderIDs[trader.ID] {
			return fmt.Errorf("trader[%d]: ID '%s' 重复", i, trader.ID)
		}
		traderIDs[trader.ID] = true

		if trader.Name == "" {
			return fmt.Errorf("trader[%d]: Name不能为空", i)
		}
		if trader.AIModel != "qwen" && trader.AIModel != "deepseek" && trader.AIModel != "custom" {
			return fmt.Errorf("trader[%d]: ai_model必须是 'qwen', 'deepseek' 或 'custom'", i)
		}

		// 验证交易平台配置
		if trader.Exchange == "" {
			trader.Exchange = "binance" // 默认使用币安
		}
		if trader.Exchange != "binance" && trader.Exchange != "hyperliquid" && trader.Exchange != "aster" {
			return fmt.Errorf("trader[%d]: exchange必须是 'binance', 'hyperliquid' 或 'aster'", i)
		}

		// 根据平台验证对应的密钥
		if trader.Exchange == "binance" {
			if trader.BinanceAPIKey == "" || trader.BinanceSecretKey == "" {
				return fmt.Errorf("trader[%d]: 使用币安时必须配置binance_api_key和binance_secret_key", i)
			}
		} else if trader.Exchange == "hyperliquid" {
			if trader.HyperliquidPrivateKey == "" {
				return fmt.Errorf("trader[%d]: 使用Hyperliquid时必须配置hyperliquid_private_key", i)
			}
		} else if trader.Exchange == "aster" {
			if trader.AsterUser == "" || trader.AsterSigner == "" || trader.AsterPrivateKey == "" {
				return fmt.Errorf("trader[%d]: 使用Aster时必须配置aster_user, aster_signer和aster_private_key", i)
			}
		}

		if trader.AIModel == "qwen" && trader.QwenKey == "" {
			return fmt.Errorf("trader[%d]: 使用Qwen时必须配置qwen_key", i)
		}
		if trader.AIModel == "deepseek" && trader.DeepSeekKey == "" {
			return fmt.Errorf("trader[%d]: 使用DeepSeek时必须配置deepseek_key", i)
		}
		if trader.AIModel == "custom" {
			if trader.CustomAPIURL == "" {
				return fmt.Errorf("trader[%d]: 使用自定义API时必须配置custom_api_url", i)
			}
			if trader.CustomAPIKey == "" {
				return fmt.Errorf("trader[%d]: 使用自定义API时必须配置custom_api_key", i)
			}
			if trader.CustomModelName == "" {
				return fmt.Errorf("trader[%d]: 使用自定义API时必须配置custom_model_name", i)
			}
		}
		if trader.InitialBalance <= 0 {
			return fmt.Errorf("trader[%d]: initial_balance必须大于0", i)
		}
		if trader.ScanIntervalMinutes <= 0 {
			trader.ScanIntervalMinutes = 3 // 默认3分钟
		}
	}

	if c.APIServerPort <= 0 {
		c.APIServerPort = 8080 // 默认8080端口
	}

	// 设置杠杆默认值（适配币安子账户限制，最大5倍）
	if c.Leverage.BTCETHLeverage <= 0 {
		c.Leverage.BTCETHLeverage = 5 // 默认5倍（安全值，适配子账户）
	}
	if c.Leverage.BTCETHLeverage > 5 {
		fmt.Printf("⚠️  警告: BTC/ETH杠杆设置为%dx，如果使用子账户可能会失败（子账户限制≤5x）\n", c.Leverage.BTCETHLeverage)
	}
	if c.Leverage.AltcoinLeverage <= 0 {
		c.Leverage.AltcoinLeverage = 5 // 默认5倍（安全值，适配子账户）
	}
	if c.Leverage.AltcoinLeverage > 5 {
		fmt.Printf("⚠️  警告: 山寨币杠杆设置为%dx，如果使用子账户可能会失败（子账户限制≤5x）\n", c.Leverage.AltcoinLeverage)
	}

	return nil
}

// GetScanInterval 获取扫描间隔
func (tc *TraderConfig) GetScanInterval() time.Duration {
	return time.Duration(tc.ScanIntervalMinutes) * time.Minute
}<|MERGE_RESOLUTION|>--- conflicted
+++ resolved
@@ -74,11 +74,8 @@
 	MaxDrawdown        float64        `json:"max_drawdown"`
 	StopTradingMinutes int            `json:"stop_trading_minutes"`
 	Leverage           LeverageConfig `json:"leverage"` // 杠杆配置
-<<<<<<< HEAD
 	Log                *LogConfig     `json:"log"`      // 日志配置（可选）
-=======
 	Proxy              *ProxyConfig   `json:"proxy"`    // HTTP 代理配置（可选）
->>>>>>> ea3aa635
 }
 
 // ProxyConfig HTTP 代理配置
