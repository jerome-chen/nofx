import React, { useState, useEffect } from 'react'
<<<<<<< HEAD
=======
import { useNavigate } from 'react-router-dom'
>>>>>>> b7fe5479
import { useAuth } from '../contexts/AuthContext'
import { useLanguage } from '../contexts/LanguageContext'
import { t } from '../i18n/translations'
import { getSystemConfig } from '../lib/config'
<<<<<<< HEAD
import HeaderBar from './landing/HeaderBar'
=======
import { toast } from 'sonner'
import { copyWithToast } from '../lib/clipboard'
import { Eye, EyeOff } from 'lucide-react'
import { Input } from './ui/input'
import PasswordChecklist from 'react-password-checklist'
>>>>>>> b7fe5479

export function RegisterPage() {
  const { language } = useLanguage()
  const { register, completeRegistration } = useAuth()
<<<<<<< HEAD
=======
  const navigate = useNavigate()
>>>>>>> b7fe5479
  const [step, setStep] = useState<'register' | 'setup-otp' | 'verify-otp'>(
    'register'
  )
  const [email, setEmail] = useState('')
  const [password, setPassword] = useState('')
  const [confirmPassword, setConfirmPassword] = useState('')
  const [betaCode, setBetaCode] = useState('')
  const [betaMode, setBetaMode] = useState(false)
  const [otpCode, setOtpCode] = useState('')
  const [userID, setUserID] = useState('')
  const [otpSecret, setOtpSecret] = useState('')
  const [qrCodeURL, setQrCodeURL] = useState('')
  const [error, setError] = useState('')
  const [loading, setLoading] = useState(false)
<<<<<<< HEAD
=======
  const [passwordValid, setPasswordValid] = useState(false)
  const [showPassword, setShowPassword] = useState(false)
  const [showConfirmPassword, setShowConfirmPassword] = useState(false)
>>>>>>> b7fe5479

  useEffect(() => {
    // 获取系统配置，检查是否开启内测模式
    getSystemConfig()
      .then((config) => {
        setBetaMode(config.beta_mode || false)
      })
      .catch((err) => {
        console.error('Failed to fetch system config:', err)
      })
  }, [])

  const handleRegister = async (e: React.FormEvent) => {
    e.preventDefault()
    setError('')

<<<<<<< HEAD
    if (password !== confirmPassword) {
      setError(t('passwordMismatch', language))
      return
    }

    if (password.length < 6) {
      setError(t('passwordTooShort', language))
=======
    // 使用 PasswordChecklist 的校验结果
    if (!passwordValid) {
      setError(t('passwordNotMeetRequirements', language))
>>>>>>> b7fe5479
      return
    }

    if (betaMode && !betaCode.trim()) {
      setError('内测期间，注册需要提供内测码')
      return
    }

    setLoading(true)

    const result = await register(email, password, betaCode.trim() || undefined)

    if (result.success && result.userID) {
      setUserID(result.userID)
      setOtpSecret(result.otpSecret || '')
      setQrCodeURL(result.qrCodeURL || '')
      setStep('setup-otp')
    } else {
<<<<<<< HEAD
      setError(result.message || t('registrationFailed', language))
=======
      const msg = result.message || t('registrationFailed', language)
      setError(msg)
      toast.error(msg)
>>>>>>> b7fe5479
    }

    setLoading(false)
  }

  const handleSetupComplete = () => {
    setStep('verify-otp')
  }

  const handleOTPVerify = async (e: React.FormEvent) => {
    e.preventDefault()
    setError('')
    setLoading(true)

    const result = await completeRegistration(userID, otpCode)

    if (!result.success) {
<<<<<<< HEAD
      setError(result.message || t('registrationFailed', language))
=======
      const msg = result.message || t('registrationFailed', language)
      setError(msg)
      toast.error(msg)
>>>>>>> b7fe5479
    }
    // 成功的话AuthContext会自动处理登录状态

    setLoading(false)
  }

  const copyToClipboard = (text: string) => {
<<<<<<< HEAD
    navigator.clipboard.writeText(text)
  }

  return (
    <div className="min-h-screen" style={{ background: 'var(--brand-black)' }}>
      <HeaderBar
        isLoggedIn={false}
        isHomePage={false}
        currentPage="register"
        language={language}
        onLanguageChange={() => {}}
        onPageChange={(page) => {
          console.log('RegisterPage onPageChange called with:', page)
          if (page === 'competition') {
            window.location.href = '/competition'
          }
        }}
      />

      <div
        className="flex items-center justify-center pt-20"
        style={{ minHeight: 'calc(100vh - 80px)' }}
      >
        <div className="w-full max-w-md">
          {/* Logo */}
          <div className="text-center mb-8">
            <div className="w-16 h-16 mx-auto mb-4 flex items-center justify-center">
              <img
                src="/icons/nofx.svg"
                alt="NoFx Logo"
                className="w-16 h-16 object-contain"
              />
            </div>
            <h1 className="text-2xl font-bold" style={{ color: '#EAECEF' }}>
              {t('appTitle', language)}
            </h1>
            <p className="text-sm mt-2" style={{ color: '#848E9C' }}>
              {step === 'register' && t('registerTitle', language)}
              {step === 'setup-otp' && t('setupTwoFactor', language)}
              {step === 'verify-otp' && t('verifyOTP', language)}
            </p>
          </div>

          {/* Registration Form */}
          <div
            className="rounded-lg p-6"
            style={{
              background: 'var(--panel-bg)',
              border: '1px solid var(--panel-border)',
            }}
          >
            {step === 'register' && (
              <form onSubmit={handleRegister} className="space-y-4">
                <div>
                  <label
                    className="block text-sm font-semibold mb-2"
                    style={{ color: 'var(--brand-light-gray)' }}
                  >
                    {t('email', language)}
                  </label>
                  <input
                    type="email"
                    value={email}
                    onChange={(e) => setEmail(e.target.value)}
                    className="w-full px-3 py-2 rounded"
                    style={{
                      background: 'var(--brand-black)',
                      border: '1px solid var(--panel-border)',
                      color: 'var(--brand-light-gray)',
                    }}
                    placeholder={t('emailPlaceholder', language)}
                    required
                  />
                </div>
=======
    copyWithToast(text)
  }

  return (
    <div
      className="flex items-center justify-center py-12"
      style={{ minHeight: 'calc(100vh - 64px)' }}
    >
      <div className="w-full max-w-md">
        {/* Logo */}
        <div className="text-center mb-8">
          <div className="w-16 h-16 mx-auto mb-4 flex items-center justify-center">
            <img
              src="/icons/nofx.svg"
              alt="NoFx Logo"
              className="w-16 h-16 object-contain"
            />
          </div>
          <h1 className="text-2xl font-bold" style={{ color: '#EAECEF' }}>
            {t('appTitle', language)}
          </h1>
          <p className="text-sm mt-2" style={{ color: '#848E9C' }}>
            {step === 'register' && t('registerTitle', language)}
            {step === 'setup-otp' && t('setupTwoFactor', language)}
            {step === 'verify-otp' && t('verifyOTP', language)}
          </p>
        </div>

        {/* Registration Form */}
        <div
          className="rounded-lg p-6"
          style={{
            background: 'var(--panel-bg)',
            border: '1px solid var(--panel-border)',
          }}
        >
          {step === 'register' && (
            <form onSubmit={handleRegister} className="space-y-4">
              <div>
                <label
                  className="block text-sm font-semibold mb-2"
                  style={{ color: 'var(--brand-light-gray)' }}
                >
                  {t('email', language)}
                </label>
                <Input
                  type="email"
                  value={email}
                  onChange={(e) => setEmail(e.target.value)}
                  placeholder={t('emailPlaceholder', language)}
                  required
                />
              </div>

              <div>
                <label
                  className="block text-sm font-semibold mb-2"
                  style={{ color: 'var(--brand-light-gray)' }}
                >
                  {t('password', language)}
                </label>
                <div className="relative">
                  <Input
                    type={showPassword ? 'text' : 'password'}
                    value={password}
                    onChange={(e) => setPassword(e.target.value)}
                    className="pr-10"
                    placeholder={t('passwordPlaceholder', language)}
                    required
                  />
                  <button
                    type="button"
                    aria-label={showPassword ? '隐藏密码' : '显示密码'}
                    onMouseDown={(e) => e.preventDefault()}
                    onClick={() => setShowPassword((v) => !v)}
                    className="absolute inset-y-0 right-2 w-8 h-10 flex items-center justify-center rounded bg-transparent p-0 m-0 border-0 outline-none focus:outline-none focus:ring-0 appearance-none cursor-pointer btn-icon"
                    style={{ color: 'var(--text-secondary)' }}
                  >
                    {showPassword ? <EyeOff size={18} /> : <Eye size={18} />}
                  </button>
                </div>
              </div>

              <div>
                <label
                  className="block text-sm font-semibold mb-2"
                  style={{ color: 'var(--brand-light-gray)' }}
                >
                  {t('confirmPassword', language)}
                </label>
                <div className="relative">
                  <Input
                    type={showConfirmPassword ? 'text' : 'password'}
                    value={confirmPassword}
                    onChange={(e) => setConfirmPassword(e.target.value)}
                    className="pr-10"
                    placeholder={t('confirmPasswordPlaceholder', language)}
                    required
                  />
                  <button
                    type="button"
                    aria-label={showConfirmPassword ? '隐藏密码' : '显示密码'}
                    onMouseDown={(e) => e.preventDefault()}
                    onClick={() => setShowConfirmPassword((v) => !v)}
                    className="absolute inset-y-0 right-2 w-8 h-10 flex items-center justify-center rounded bg-transparent p-0 m-0 border-0 outline-none focus:outline-none focus:ring-0 appearance-none cursor-pointer btn-icon"
                    style={{ color: 'var(--text-secondary)' }}
                  >
                    {showConfirmPassword ? (
                      <EyeOff size={18} />
                    ) : (
                      <Eye size={18} />
                    )}
                  </button>
                </div>
              </div>

              {/* 密码规则清单（通过才允许提交） */}
              <div
                className="mt-1 text-xs"
                style={{ color: 'var(--text-secondary)' }}
              >
                <div
                  className="mb-1"
                  style={{ color: 'var(--brand-light-gray)' }}
                >
                  {t('passwordRequirements', language)}
                </div>
                <PasswordChecklist
                  rules={[
                    'minLength',
                    'capital',
                    'lowercase',
                    'number',
                    'specialChar',
                    'match',
                  ]}
                  minLength={8}
                  value={password}
                  valueAgain={confirmPassword}
                  messages={{
                    minLength: t('passwordRuleMinLength', language),
                    capital: t('passwordRuleUppercase', language),
                    lowercase: t('passwordRuleLowercase', language),
                    number: t('passwordRuleNumber', language),
                    specialChar: t('passwordRuleSpecial', language),
                    match: t('passwordRuleMatch', language),
                  }}
                  className="space-y-1"
                  onChange={(isValid) => setPasswordValid(isValid)}
                />
              </div>
>>>>>>> b7fe5479

                <div>
                  <label
                    className="block text-sm font-semibold mb-2"
<<<<<<< HEAD
                    style={{ color: 'var(--brand-light-gray)' }}
                  >
                    {t('password', language)}
                  </label>
                  <input
                    type="password"
                    value={password}
                    onChange={(e) => setPassword(e.target.value)}
                    className="w-full px-3 py-2 rounded"
                    style={{
                      background: 'var(--brand-black)',
                      border: '1px solid var(--panel-border)',
                      color: 'var(--brand-light-gray)',
                    }}
                    placeholder={t('passwordPlaceholder', language)}
                    required
=======
                    style={{ color: '#EAECEF' }}
                  >
                    内测码 *
                  </label>
                  <input
                    type="text"
                    value={betaCode}
                    onChange={(e) =>
                      setBetaCode(
                        e.target.value.replace(/[^a-z0-9]/gi, '').toLowerCase()
                      )
                    }
                    className="w-full px-3 py-2 rounded font-mono"
                    style={{
                      background: '#0B0E11',
                      border: '1px solid #2B3139',
                      color: '#EAECEF',
                    }}
                    placeholder="请输入6位内测码"
                    maxLength={6}
                    required={betaMode}
>>>>>>> b7fe5479
                  />
                </div>

<<<<<<< HEAD
                <div>
                  <label
                    className="block text-sm font-semibold mb-2"
                    style={{ color: 'var(--brand-light-gray)' }}
                  >
                    {t('confirmPassword', language)}
                  </label>
                  <input
                    type="password"
                    value={confirmPassword}
                    onChange={(e) => setConfirmPassword(e.target.value)}
                    className="w-full px-3 py-2 rounded"
                    style={{
                      background: 'var(--brand-black)',
                      border: '1px solid var(--panel-border)',
                      color: 'var(--brand-light-gray)',
                    }}
                    placeholder={t('confirmPasswordPlaceholder', language)}
                    required
                  />
                </div>

                {betaMode && (
                  <div>
                    <label
                      className="block text-sm font-semibold mb-2"
                      style={{ color: '#EAECEF' }}
                    >
                      内测码 *
                    </label>
                    <input
                      type="text"
                      value={betaCode}
                      onChange={(e) =>
                        setBetaCode(
                          e.target.value
                            .replace(/[^a-z0-9]/gi, '')
                            .toLowerCase()
                        )
                      }
                      className="w-full px-3 py-2 rounded font-mono"
                      style={{
                        background: '#0B0E11',
                        border: '1px solid #2B3139',
                        color: '#EAECEF',
                      }}
                      placeholder="请输入6位内测码"
                      maxLength={6}
                      required={betaMode}
                    />
                    <p className="text-xs mt-1" style={{ color: '#848E9C' }}>
                      内测码由6位字母数字组成，区分大小写
                    </p>
                  </div>
                )}

                {error && (
                  <div
                    className="text-sm px-3 py-2 rounded"
                    style={{
                      background: 'var(--binance-red-bg)',
                      color: 'var(--binance-red)',
                    }}
                  >
                    {error}
                  </div>
                )}

                <button
                  type="submit"
                  disabled={loading || (betaMode && !betaCode.trim())}
                  className="w-full px-4 py-2 rounded text-sm font-semibold transition-all hover:scale-105 disabled:opacity-50"
                  style={{
                    background: 'var(--brand-yellow)',
                    color: 'var(--brand-black)',
                  }}
                >
                  {loading
                    ? t('loading', language)
                    : t('registerButton', language)}
                </button>
              </form>
            )}

            {step === 'setup-otp' && (
              <div className="space-y-4">
                <div className="text-center">
                  <div className="text-4xl mb-2">📱</div>
                  <h3
                    className="text-lg font-semibold mb-2"
                    style={{ color: '#EAECEF' }}
                  >
                    {t('setupTwoFactor', language)}
                  </h3>
                  <p className="text-sm" style={{ color: '#848E9C' }}>
                    {t('setupTwoFactorDesc', language)}
                  </p>
                </div>

                <div className="space-y-3">
                  <div
                    className="p-3 rounded"
                    style={{
                      background: 'var(--brand-black)',
                      border: '1px solid var(--panel-border)',
                    }}
                  >
                    <p
                      className="text-sm font-semibold mb-2"
                      style={{ color: 'var(--brand-light-gray)' }}
                    >
                      {t('authStep1Title', language)}
                    </p>
                    <p
                      className="text-xs"
                      style={{ color: 'var(--text-secondary)' }}
                    >
                      {t('authStep1Desc', language)}
                    </p>
                  </div>

                  <div
                    className="p-3 rounded"
                    style={{
                      background: 'var(--brand-black)',
                      border: '1px solid var(--panel-border)',
                    }}
                  >
                    <p
                      className="text-sm font-semibold mb-2"
                      style={{ color: 'var(--brand-light-gray)' }}
                    >
                      {t('authStep2Title', language)}
                    </p>
                    <p className="text-xs mb-2" style={{ color: '#848E9C' }}>
                      {t('authStep2Desc', language)}
                    </p>

                    {qrCodeURL && (
                      <div className="mt-2">
                        <p
                          className="text-xs mb-2"
                          style={{ color: '#848E9C' }}
                        >
                          {t('qrCodeHint', language)}
                        </p>
                        <div className="bg-white p-2 rounded text-center">
                          <img
                            src={`https://api.qrserver.com/v1/create-qr-code/?size=150x150&data=${encodeURIComponent(qrCodeURL)}`}
                            alt="QR Code"
                            className="mx-auto"
                          />
                        </div>
                      </div>
                    )}

                    <div className="mt-2">
                      <p className="text-xs mb-1" style={{ color: '#848E9C' }}>
                        {t('otpSecret', language)}
                      </p>
                      <div className="flex items-center gap-2">
                        <code
                          className="flex-1 px-2 py-1 text-xs rounded font-mono"
                          style={{
                            background: 'var(--panel-bg-hover)',
                            color: 'var(--brand-light-gray)',
                          }}
                        >
                          {otpSecret}
                        </code>
                        <button
                          onClick={() => copyToClipboard(otpSecret)}
                          className="px-2 py-1 text-xs rounded"
                          style={{
                            background: 'var(--brand-yellow)',
                            color: 'var(--brand-black)',
                          }}
                        >
                          {t('copy', language)}
                        </button>
                      </div>
                    </div>
=======
              {error && (
                <div
                  className="text-sm px-3 py-2 rounded"
                  style={{
                    background: 'var(--binance-red-bg)',
                    color: 'var(--binance-red)',
                  }}
                >
                  <div
                    className="mb-1"
                    style={{ color: 'var(--brand-light-gray)' }}
                  >
                    {t('passwordRequirements', language)}
                  </div>
                  <PasswordChecklist
                    rules={[
                      'minLength',
                      'capital',
                      'lowercase',
                      'number',
                      'specialChar',
                      'match',
                    ]}
                    minLength={8}
                    specialCharsRegex={/[@#$%!&*?]/}
                    value={password}
                    valueAgain={confirmPassword}
                    messages={{
                      minLength: t('passwordRuleMinLength', language),
                      capital: t('passwordRuleUppercase', language),
                      lowercase: t('passwordRuleLowercase', language),
                      number: t('passwordRuleNumber', language),
                      specialChar: t('passwordRuleSpecial', language),
                      match: t('passwordRuleMatch', language),
                    }}
                    className="space-y-1"
                    onChange={(isValid) => setPasswordValid(isValid)}
                  />
                </div>
              )}

              <button
                type="submit"
                disabled={
                  loading || (betaMode && !betaCode.trim()) || !passwordValid
                }
                className="w-full px-4 py-2 rounded text-sm font-semibold transition-all hover:scale-105 disabled:opacity-50"
                style={{
                  background: 'var(--brand-yellow)',
                  color: 'var(--brand-black)',
                }}
              >
                {loading
                  ? t('loading', language)
                  : t('registerButton', language)}
              </button>
            </form>
          )}

          {step === 'setup-otp' && (
            <div className="space-y-4">
              <div className="text-center">
                <div className="text-4xl mb-2">📱</div>
                <h3
                  className="text-lg font-semibold mb-2"
                  style={{ color: '#EAECEF' }}
                >
                  {t('setupTwoFactor', language)}
                </h3>
                <p className="text-sm" style={{ color: '#848E9C' }}>
                  {t('setupTwoFactorDesc', language)}
                </p>
              </div>

              <div className="space-y-3">
                <div
                  className="p-3 rounded"
                  style={{
                    background: 'var(--brand-black)',
                    border: '1px solid var(--panel-border)',
                  }}
                >
                  <p
                    className="text-sm font-semibold mb-2"
                    style={{ color: 'var(--brand-light-gray)' }}
                  >
                    {t('authStep1Title', language)}
                  </p>
                  <p
                    className="text-xs"
                    style={{ color: 'var(--text-secondary)' }}
                  >
                    {t('authStep1Desc', language)}
                  </p>
                </div>

                <div
                  className="p-3 rounded"
                  style={{
                    background: 'var(--brand-black)',
                    border: '1px solid var(--panel-border)',
                  }}
                >
                  <p
                    className="text-sm font-semibold mb-2"
                    style={{ color: 'var(--brand-light-gray)' }}
                  >
                    {t('authStep2Title', language)}
                  </p>
                  <p className="text-xs mb-2" style={{ color: '#848E9C' }}>
                    {t('authStep2Desc', language)}
                  </p>

                  {qrCodeURL && (
                    <div className="mt-2">
                      <p className="text-xs mb-2" style={{ color: '#848E9C' }}>
                        {t('qrCodeHint', language)}
                      </p>
                      <div className="bg-white p-2 rounded text-center">
                        <img
                          src={`https://api.qrserver.com/v1/create-qr-code/?size=150x150&data=${encodeURIComponent(qrCodeURL)}`}
                          alt="QR Code"
                          className="mx-auto"
                        />
                      </div>
                    </div>
                  )}

                  <div className="mt-2">
                    <p className="text-xs mb-1" style={{ color: '#848E9C' }}>
                      {t('otpSecret', language)}
                    </p>
                    <div className="flex items-center gap-2">
                      <code
                        className="flex-1 px-2 py-1 text-xs rounded font-mono"
                        style={{
                          background: 'var(--panel-bg-hover)',
                          color: 'var(--brand-light-gray)',
                        }}
                      >
                        {otpSecret}
                      </code>
                      <button
                        onClick={() => copyToClipboard(otpSecret)}
                        className="px-2 py-1 text-xs rounded"
                        style={{
                          background: 'var(--brand-yellow)',
                          color: 'var(--brand-black)',
                        }}
                      >
                        {t('copy', language)}
                      </button>
                    </div>
>>>>>>> b7fe5479
                  </div>

<<<<<<< HEAD
                  <div
                    className="p-3 rounded"
                    style={{
                      background: 'var(--brand-black)',
                      border: '1px solid var(--panel-border)',
                    }}
                  >
                    <p
                      className="text-sm font-semibold mb-2"
                      style={{ color: 'var(--brand-light-gray)' }}
                    >
                      {t('authStep3Title', language)}
                    </p>
                    <p
                      className="text-xs"
                      style={{ color: 'var(--text-secondary)' }}
                    >
                      {t('authStep3Desc', language)}
                    </p>
                  </div>
=======
                <div
                  className="p-3 rounded"
                  style={{
                    background: 'var(--brand-black)',
                    border: '1px solid var(--panel-border)',
                  }}
                >
                  <p
                    className="text-sm font-semibold mb-2"
                    style={{ color: 'var(--brand-light-gray)' }}
                  >
                    {t('authStep3Title', language)}
                  </p>
                  <p
                    className="text-xs"
                    style={{ color: 'var(--text-secondary)' }}
                  >
                    {t('authStep3Desc', language)}
                  </p>
>>>>>>> b7fe5479
                </div>

                <button
                  onClick={handleSetupComplete}
                  className="w-full px-4 py-2 rounded text-sm font-semibold transition-all hover:scale-105"
                  style={{ background: '#F0B90B', color: '#000' }}
                >
                  {t('setupCompleteContinue', language)}
                </button>
              </div>
            )}

            {step === 'verify-otp' && (
              <form onSubmit={handleOTPVerify} className="space-y-4">
                <div className="text-center mb-4">
                  <div className="text-4xl mb-2">🔐</div>
                  <p className="text-sm" style={{ color: '#848E9C' }}>
                    {t('enterOTPCode', language)}
                    <br />
                    {t('completeRegistrationSubtitle', language)}
                  </p>
                </div>

<<<<<<< HEAD
                <div>
                  <label
                    className="block text-sm font-semibold mb-2"
                    style={{ color: 'var(--brand-light-gray)' }}
                  >
                    {t('otpCode', language)}
                  </label>
                  <input
                    type="text"
                    value={otpCode}
                    onChange={(e) =>
                      setOtpCode(e.target.value.replace(/\D/g, '').slice(0, 6))
                    }
                    className="w-full px-3 py-2 rounded text-center text-2xl font-mono"
                    style={{
                      background: 'var(--brand-black)',
                      border: '1px solid var(--panel-border)',
                      color: 'var(--brand-light-gray)',
                    }}
                    placeholder={t('otpPlaceholder', language)}
                    maxLength={6}
                    required
                  />
                </div>

                {error && (
                  <div
                    className="text-sm px-3 py-2 rounded"
                    style={{
                      background: 'var(--binance-red-bg)',
                      color: 'var(--binance-red)',
                    }}
                  >
                    {error}
                  </div>
                )}

                <div className="flex gap-3">
                  <button
                    type="button"
                    onClick={() => setStep('setup-otp')}
                    className="flex-1 px-4 py-2 rounded text-sm font-semibold"
                    style={{
                      background: 'var(--panel-bg-hover)',
                      color: 'var(--text-secondary)',
                    }}
                  >
                    {t('back', language)}
                  </button>
                  <button
                    type="submit"
                    disabled={loading || otpCode.length !== 6}
                    className="flex-1 px-4 py-2 rounded text-sm font-semibold transition-all hover:scale-105 disabled:opacity-50"
                    style={{ background: '#F0B90B', color: '#000' }}
                  >
                    {loading
                      ? t('loading', language)
                      : t('completeRegistration', language)}
                  </button>
=======
          {step === 'verify-otp' && (
            <form onSubmit={handleOTPVerify} className="space-y-4">
              <div className="text-center mb-4">
                <div className="text-4xl mb-2">🔐</div>
                <p className="text-sm" style={{ color: '#848E9C' }}>
                  {t('enterOTPCode', language)}
                  <br />
                  {t('completeRegistrationSubtitle', language)}
                </p>
              </div>

              <div>
                <label
                  className="block text-sm font-semibold mb-2"
                  style={{ color: 'var(--brand-light-gray)' }}
                >
                  {t('otpCode', language)}
                </label>
                <input
                  type="text"
                  value={otpCode}
                  onChange={(e) =>
                    setOtpCode(e.target.value.replace(/\D/g, '').slice(0, 6))
                  }
                  className="w-full px-3 py-2 rounded text-center text-2xl font-mono"
                  style={{
                    background: 'var(--brand-black)',
                    border: '1px solid var(--panel-border)',
                    color: 'var(--brand-light-gray)',
                  }}
                  placeholder={t('otpPlaceholder', language)}
                  maxLength={6}
                  required
                />
              </div>

              {error && (
                <div
                  className="text-sm px-3 py-2 rounded"
                  style={{
                    background: 'var(--binance-red-bg)',
                    color: 'var(--binance-red)',
                  }}
                >
                  {error}
>>>>>>> b7fe5479
                </div>
              </form>
            )}
          </div>

<<<<<<< HEAD
          {/* Login Link */}
          {step === 'register' && (
            <div className="text-center mt-6">
              <p className="text-sm" style={{ color: 'var(--text-secondary)' }}>
                已有账户？{' '}
=======
              <div className="flex gap-3">
                <button
                  type="button"
                  onClick={() => setStep('setup-otp')}
                  className="flex-1 px-4 py-2 rounded text-sm font-semibold"
                  style={{
                    background: 'var(--panel-bg-hover)',
                    color: 'var(--text-secondary)',
                  }}
                >
                  {t('back', language)}
                </button>
>>>>>>> b7fe5479
                <button
                  onClick={() => {
                    window.history.pushState({}, '', '/login')
                    window.dispatchEvent(new PopStateEvent('popstate'))
                  }}
                  className="font-semibold hover:underline transition-colors"
                  style={{ color: 'var(--brand-yellow)' }}
                >
<<<<<<< HEAD
                  立即登录
=======
                  {loading
                    ? t('loading', language)
                    : t('completeRegistration', language)}
>>>>>>> b7fe5479
                </button>
              </p>
            </div>
          )}
        </div>
<<<<<<< HEAD
=======

        {/* Login Link */}
        {step === 'register' && (
          <div className="text-center mt-6">
            <p className="text-sm" style={{ color: 'var(--text-secondary)' }}>
              已有账户？{' '}
              <button
                onClick={() => navigate('/login')}
                className="font-semibold hover:underline transition-colors"
                style={{ color: 'var(--brand-yellow)' }}
              >
                立即登录
              </button>
            </p>
          </div>
        )}
>>>>>>> b7fe5479
      </div>
    </div>
  )
}<|MERGE_RESOLUTION|>--- conflicted
+++ resolved
@@ -1,29 +1,19 @@
 import React, { useState, useEffect } from 'react'
-<<<<<<< HEAD
-=======
 import { useNavigate } from 'react-router-dom'
->>>>>>> b7fe5479
 import { useAuth } from '../contexts/AuthContext'
 import { useLanguage } from '../contexts/LanguageContext'
 import { t } from '../i18n/translations'
 import { getSystemConfig } from '../lib/config'
-<<<<<<< HEAD
-import HeaderBar from './landing/HeaderBar'
-=======
 import { toast } from 'sonner'
 import { copyWithToast } from '../lib/clipboard'
 import { Eye, EyeOff } from 'lucide-react'
 import { Input } from './ui/input'
 import PasswordChecklist from 'react-password-checklist'
->>>>>>> b7fe5479
 
 export function RegisterPage() {
   const { language } = useLanguage()
   const { register, completeRegistration } = useAuth()
-<<<<<<< HEAD
-=======
   const navigate = useNavigate()
->>>>>>> b7fe5479
   const [step, setStep] = useState<'register' | 'setup-otp' | 'verify-otp'>(
     'register'
   )
@@ -38,12 +28,9 @@
   const [qrCodeURL, setQrCodeURL] = useState('')
   const [error, setError] = useState('')
   const [loading, setLoading] = useState(false)
-<<<<<<< HEAD
-=======
   const [passwordValid, setPasswordValid] = useState(false)
   const [showPassword, setShowPassword] = useState(false)
   const [showConfirmPassword, setShowConfirmPassword] = useState(false)
->>>>>>> b7fe5479
 
   useEffect(() => {
     // 获取系统配置，检查是否开启内测模式
@@ -60,19 +47,9 @@
     e.preventDefault()
     setError('')
 
-<<<<<<< HEAD
-    if (password !== confirmPassword) {
-      setError(t('passwordMismatch', language))
-      return
-    }
-
-    if (password.length < 6) {
-      setError(t('passwordTooShort', language))
-=======
     // 使用 PasswordChecklist 的校验结果
     if (!passwordValid) {
       setError(t('passwordNotMeetRequirements', language))
->>>>>>> b7fe5479
       return
     }
 
@@ -91,13 +68,9 @@
       setQrCodeURL(result.qrCodeURL || '')
       setStep('setup-otp')
     } else {
-<<<<<<< HEAD
-      setError(result.message || t('registrationFailed', language))
-=======
       const msg = result.message || t('registrationFailed', language)
       setError(msg)
       toast.error(msg)
->>>>>>> b7fe5479
     }
 
     setLoading(false)
@@ -115,13 +88,9 @@
     const result = await completeRegistration(userID, otpCode)
 
     if (!result.success) {
-<<<<<<< HEAD
-      setError(result.message || t('registrationFailed', language))
-=======
       const msg = result.message || t('registrationFailed', language)
       setError(msg)
       toast.error(msg)
->>>>>>> b7fe5479
     }
     // 成功的话AuthContext会自动处理登录状态
 
@@ -129,82 +98,6 @@
   }
 
   const copyToClipboard = (text: string) => {
-<<<<<<< HEAD
-    navigator.clipboard.writeText(text)
-  }
-
-  return (
-    <div className="min-h-screen" style={{ background: 'var(--brand-black)' }}>
-      <HeaderBar
-        isLoggedIn={false}
-        isHomePage={false}
-        currentPage="register"
-        language={language}
-        onLanguageChange={() => {}}
-        onPageChange={(page) => {
-          console.log('RegisterPage onPageChange called with:', page)
-          if (page === 'competition') {
-            window.location.href = '/competition'
-          }
-        }}
-      />
-
-      <div
-        className="flex items-center justify-center pt-20"
-        style={{ minHeight: 'calc(100vh - 80px)' }}
-      >
-        <div className="w-full max-w-md">
-          {/* Logo */}
-          <div className="text-center mb-8">
-            <div className="w-16 h-16 mx-auto mb-4 flex items-center justify-center">
-              <img
-                src="/icons/nofx.svg"
-                alt="NoFx Logo"
-                className="w-16 h-16 object-contain"
-              />
-            </div>
-            <h1 className="text-2xl font-bold" style={{ color: '#EAECEF' }}>
-              {t('appTitle', language)}
-            </h1>
-            <p className="text-sm mt-2" style={{ color: '#848E9C' }}>
-              {step === 'register' && t('registerTitle', language)}
-              {step === 'setup-otp' && t('setupTwoFactor', language)}
-              {step === 'verify-otp' && t('verifyOTP', language)}
-            </p>
-          </div>
-
-          {/* Registration Form */}
-          <div
-            className="rounded-lg p-6"
-            style={{
-              background: 'var(--panel-bg)',
-              border: '1px solid var(--panel-border)',
-            }}
-          >
-            {step === 'register' && (
-              <form onSubmit={handleRegister} className="space-y-4">
-                <div>
-                  <label
-                    className="block text-sm font-semibold mb-2"
-                    style={{ color: 'var(--brand-light-gray)' }}
-                  >
-                    {t('email', language)}
-                  </label>
-                  <input
-                    type="email"
-                    value={email}
-                    onChange={(e) => setEmail(e.target.value)}
-                    className="w-full px-3 py-2 rounded"
-                    style={{
-                      background: 'var(--brand-black)',
-                      border: '1px solid var(--panel-border)',
-                      color: 'var(--brand-light-gray)',
-                    }}
-                    placeholder={t('emailPlaceholder', language)}
-                    required
-                  />
-                </div>
-=======
     copyWithToast(text)
   }
 
@@ -356,29 +249,11 @@
                   onChange={(isValid) => setPasswordValid(isValid)}
                 />
               </div>
->>>>>>> b7fe5479
-
+
+              {betaMode && (
                 <div>
                   <label
                     className="block text-sm font-semibold mb-2"
-<<<<<<< HEAD
-                    style={{ color: 'var(--brand-light-gray)' }}
-                  >
-                    {t('password', language)}
-                  </label>
-                  <input
-                    type="password"
-                    value={password}
-                    onChange={(e) => setPassword(e.target.value)}
-                    className="w-full px-3 py-2 rounded"
-                    style={{
-                      background: 'var(--brand-black)',
-                      border: '1px solid var(--panel-border)',
-                      color: 'var(--brand-light-gray)',
-                    }}
-                    placeholder={t('passwordPlaceholder', language)}
-                    required
-=======
                     style={{ color: '#EAECEF' }}
                   >
                     内测码 *
@@ -400,194 +275,13 @@
                     placeholder="请输入6位内测码"
                     maxLength={6}
                     required={betaMode}
->>>>>>> b7fe5479
                   />
-                </div>
-
-<<<<<<< HEAD
-                <div>
-                  <label
-                    className="block text-sm font-semibold mb-2"
-                    style={{ color: 'var(--brand-light-gray)' }}
-                  >
-                    {t('confirmPassword', language)}
-                  </label>
-                  <input
-                    type="password"
-                    value={confirmPassword}
-                    onChange={(e) => setConfirmPassword(e.target.value)}
-                    className="w-full px-3 py-2 rounded"
-                    style={{
-                      background: 'var(--brand-black)',
-                      border: '1px solid var(--panel-border)',
-                      color: 'var(--brand-light-gray)',
-                    }}
-                    placeholder={t('confirmPasswordPlaceholder', language)}
-                    required
-                  />
-                </div>
-
-                {betaMode && (
-                  <div>
-                    <label
-                      className="block text-sm font-semibold mb-2"
-                      style={{ color: '#EAECEF' }}
-                    >
-                      内测码 *
-                    </label>
-                    <input
-                      type="text"
-                      value={betaCode}
-                      onChange={(e) =>
-                        setBetaCode(
-                          e.target.value
-                            .replace(/[^a-z0-9]/gi, '')
-                            .toLowerCase()
-                        )
-                      }
-                      className="w-full px-3 py-2 rounded font-mono"
-                      style={{
-                        background: '#0B0E11',
-                        border: '1px solid #2B3139',
-                        color: '#EAECEF',
-                      }}
-                      placeholder="请输入6位内测码"
-                      maxLength={6}
-                      required={betaMode}
-                    />
-                    <p className="text-xs mt-1" style={{ color: '#848E9C' }}>
-                      内测码由6位字母数字组成，区分大小写
-                    </p>
-                  </div>
-                )}
-
-                {error && (
-                  <div
-                    className="text-sm px-3 py-2 rounded"
-                    style={{
-                      background: 'var(--binance-red-bg)',
-                      color: 'var(--binance-red)',
-                    }}
-                  >
-                    {error}
-                  </div>
-                )}
-
-                <button
-                  type="submit"
-                  disabled={loading || (betaMode && !betaCode.trim())}
-                  className="w-full px-4 py-2 rounded text-sm font-semibold transition-all hover:scale-105 disabled:opacity-50"
-                  style={{
-                    background: 'var(--brand-yellow)',
-                    color: 'var(--brand-black)',
-                  }}
-                >
-                  {loading
-                    ? t('loading', language)
-                    : t('registerButton', language)}
-                </button>
-              </form>
-            )}
-
-            {step === 'setup-otp' && (
-              <div className="space-y-4">
-                <div className="text-center">
-                  <div className="text-4xl mb-2">📱</div>
-                  <h3
-                    className="text-lg font-semibold mb-2"
-                    style={{ color: '#EAECEF' }}
-                  >
-                    {t('setupTwoFactor', language)}
-                  </h3>
-                  <p className="text-sm" style={{ color: '#848E9C' }}>
-                    {t('setupTwoFactorDesc', language)}
-                  </p>
-                </div>
-
-                <div className="space-y-3">
-                  <div
-                    className="p-3 rounded"
-                    style={{
-                      background: 'var(--brand-black)',
-                      border: '1px solid var(--panel-border)',
-                    }}
-                  >
-                    <p
-                      className="text-sm font-semibold mb-2"
-                      style={{ color: 'var(--brand-light-gray)' }}
-                    >
-                      {t('authStep1Title', language)}
-                    </p>
-                    <p
-                      className="text-xs"
-                      style={{ color: 'var(--text-secondary)' }}
-                    >
-                      {t('authStep1Desc', language)}
-                    </p>
-                  </div>
-
-                  <div
-                    className="p-3 rounded"
-                    style={{
-                      background: 'var(--brand-black)',
-                      border: '1px solid var(--panel-border)',
-                    }}
-                  >
-                    <p
-                      className="text-sm font-semibold mb-2"
-                      style={{ color: 'var(--brand-light-gray)' }}
-                    >
-                      {t('authStep2Title', language)}
-                    </p>
-                    <p className="text-xs mb-2" style={{ color: '#848E9C' }}>
-                      {t('authStep2Desc', language)}
-                    </p>
-
-                    {qrCodeURL && (
-                      <div className="mt-2">
-                        <p
-                          className="text-xs mb-2"
-                          style={{ color: '#848E9C' }}
-                        >
-                          {t('qrCodeHint', language)}
-                        </p>
-                        <div className="bg-white p-2 rounded text-center">
-                          <img
-                            src={`https://api.qrserver.com/v1/create-qr-code/?size=150x150&data=${encodeURIComponent(qrCodeURL)}`}
-                            alt="QR Code"
-                            className="mx-auto"
-                          />
-                        </div>
-                      </div>
-                    )}
-
-                    <div className="mt-2">
-                      <p className="text-xs mb-1" style={{ color: '#848E9C' }}>
-                        {t('otpSecret', language)}
-                      </p>
-                      <div className="flex items-center gap-2">
-                        <code
-                          className="flex-1 px-2 py-1 text-xs rounded font-mono"
-                          style={{
-                            background: 'var(--panel-bg-hover)',
-                            color: 'var(--brand-light-gray)',
-                          }}
-                        >
-                          {otpSecret}
-                        </code>
-                        <button
-                          onClick={() => copyToClipboard(otpSecret)}
-                          className="px-2 py-1 text-xs rounded"
-                          style={{
-                            background: 'var(--brand-yellow)',
-                            color: 'var(--brand-black)',
-                          }}
-                        >
-                          {t('copy', language)}
-                        </button>
-                      </div>
-                    </div>
-=======
+                  <p className="text-xs mt-1" style={{ color: '#848E9C' }}>
+                    内测码由6位字母数字组成，区分大小写
+                  </p>
+                </div>
+              )}
+
               {error && (
                 <div
                   className="text-sm px-3 py-2 rounded"
@@ -741,31 +435,9 @@
                         {t('copy', language)}
                       </button>
                     </div>
->>>>>>> b7fe5479
                   </div>
-
-<<<<<<< HEAD
-                  <div
-                    className="p-3 rounded"
-                    style={{
-                      background: 'var(--brand-black)',
-                      border: '1px solid var(--panel-border)',
-                    }}
-                  >
-                    <p
-                      className="text-sm font-semibold mb-2"
-                      style={{ color: 'var(--brand-light-gray)' }}
-                    >
-                      {t('authStep3Title', language)}
-                    </p>
-                    <p
-                      className="text-xs"
-                      style={{ color: 'var(--text-secondary)' }}
-                    >
-                      {t('authStep3Desc', language)}
-                    </p>
-                  </div>
-=======
+                </div>
+
                 <div
                   className="p-3 rounded"
                   style={{
@@ -785,91 +457,19 @@
                   >
                     {t('authStep3Desc', language)}
                   </p>
->>>>>>> b7fe5479
-                </div>
-
-                <button
-                  onClick={handleSetupComplete}
-                  className="w-full px-4 py-2 rounded text-sm font-semibold transition-all hover:scale-105"
-                  style={{ background: '#F0B90B', color: '#000' }}
-                >
-                  {t('setupCompleteContinue', language)}
-                </button>
-              </div>
-            )}
-
-            {step === 'verify-otp' && (
-              <form onSubmit={handleOTPVerify} className="space-y-4">
-                <div className="text-center mb-4">
-                  <div className="text-4xl mb-2">🔐</div>
-                  <p className="text-sm" style={{ color: '#848E9C' }}>
-                    {t('enterOTPCode', language)}
-                    <br />
-                    {t('completeRegistrationSubtitle', language)}
-                  </p>
-                </div>
-
-<<<<<<< HEAD
-                <div>
-                  <label
-                    className="block text-sm font-semibold mb-2"
-                    style={{ color: 'var(--brand-light-gray)' }}
-                  >
-                    {t('otpCode', language)}
-                  </label>
-                  <input
-                    type="text"
-                    value={otpCode}
-                    onChange={(e) =>
-                      setOtpCode(e.target.value.replace(/\D/g, '').slice(0, 6))
-                    }
-                    className="w-full px-3 py-2 rounded text-center text-2xl font-mono"
-                    style={{
-                      background: 'var(--brand-black)',
-                      border: '1px solid var(--panel-border)',
-                      color: 'var(--brand-light-gray)',
-                    }}
-                    placeholder={t('otpPlaceholder', language)}
-                    maxLength={6}
-                    required
-                  />
-                </div>
-
-                {error && (
-                  <div
-                    className="text-sm px-3 py-2 rounded"
-                    style={{
-                      background: 'var(--binance-red-bg)',
-                      color: 'var(--binance-red)',
-                    }}
-                  >
-                    {error}
-                  </div>
-                )}
-
-                <div className="flex gap-3">
-                  <button
-                    type="button"
-                    onClick={() => setStep('setup-otp')}
-                    className="flex-1 px-4 py-2 rounded text-sm font-semibold"
-                    style={{
-                      background: 'var(--panel-bg-hover)',
-                      color: 'var(--text-secondary)',
-                    }}
-                  >
-                    {t('back', language)}
-                  </button>
-                  <button
-                    type="submit"
-                    disabled={loading || otpCode.length !== 6}
-                    className="flex-1 px-4 py-2 rounded text-sm font-semibold transition-all hover:scale-105 disabled:opacity-50"
-                    style={{ background: '#F0B90B', color: '#000' }}
-                  >
-                    {loading
-                      ? t('loading', language)
-                      : t('completeRegistration', language)}
-                  </button>
-=======
+                </div>
+              </div>
+
+              <button
+                onClick={handleSetupComplete}
+                className="w-full px-4 py-2 rounded text-sm font-semibold transition-all hover:scale-105"
+                style={{ background: '#F0B90B', color: '#000' }}
+              >
+                {t('setupCompleteContinue', language)}
+              </button>
+            </div>
+          )}
+
           {step === 'verify-otp' && (
             <form onSubmit={handleOTPVerify} className="space-y-4">
               <div className="text-center mb-4">
@@ -915,19 +515,9 @@
                   }}
                 >
                   {error}
->>>>>>> b7fe5479
-                </div>
-              </form>
-            )}
-          </div>
-
-<<<<<<< HEAD
-          {/* Login Link */}
-          {step === 'register' && (
-            <div className="text-center mt-6">
-              <p className="text-sm" style={{ color: 'var(--text-secondary)' }}>
-                已有账户？{' '}
-=======
+                </div>
+              )}
+
               <div className="flex gap-3">
                 <button
                   type="button"
@@ -940,29 +530,20 @@
                 >
                   {t('back', language)}
                 </button>
->>>>>>> b7fe5479
                 <button
-                  onClick={() => {
-                    window.history.pushState({}, '', '/login')
-                    window.dispatchEvent(new PopStateEvent('popstate'))
-                  }}
-                  className="font-semibold hover:underline transition-colors"
-                  style={{ color: 'var(--brand-yellow)' }}
-                >
-<<<<<<< HEAD
-                  立即登录
-=======
+                  type="submit"
+                  disabled={loading || otpCode.length !== 6}
+                  className="flex-1 px-4 py-2 rounded text-sm font-semibold transition-all hover:scale-105 disabled:opacity-50"
+                  style={{ background: '#F0B90B', color: '#000' }}
+                >
                   {loading
                     ? t('loading', language)
                     : t('completeRegistration', language)}
->>>>>>> b7fe5479
                 </button>
-              </p>
-            </div>
+              </div>
+            </form>
           )}
         </div>
-<<<<<<< HEAD
-=======
 
         {/* Login Link */}
         {step === 'register' && (
@@ -979,7 +560,6 @@
             </p>
           </div>
         )}
->>>>>>> b7fe5479
       </div>
     </div>
   )
