import useSWR from 'swr'
import { useLanguage } from '../contexts/LanguageContext'
import { t } from '../i18n/translations'
<<<<<<< HEAD
=======
import { stripLeadingIcons } from '../lib/text'
>>>>>>> b7fe5479
import { api } from '../lib/api'
import {
  Brain,
  BarChart3,
  TrendingUp,
  TrendingDown,
  Sparkles,
  Coins,
  Trophy,
  ScrollText,
  Lightbulb,
} from 'lucide-react'

interface TradeOutcome {
  symbol: string
  side: string
  quantity: number
  leverage: number
  open_price: number
  close_price: number
  position_value: number
  margin_used: number
  pn_l: number
  pn_l_pct: number
  duration: string
  open_time: string
  close_time: string
  was_stop_loss: boolean
}

interface SymbolPerformance {
  symbol: string
  total_trades: number
  winning_trades: number
  losing_trades: number
  win_rate: number
  total_pn_l: number
  avg_pn_l: number
}

interface PerformanceAnalysis {
  total_trades: number
  winning_trades: number
  losing_trades: number
  win_rate: number
  avg_win: number
  avg_loss: number
  profit_factor: number
  sharpe_ratio: number
  recent_trades: TradeOutcome[]
  symbol_stats: { [key: string]: SymbolPerformance }
  best_symbol: string
  worst_symbol: string
}

interface AILearningProps {
  traderId: string
}

export default function AILearning({ traderId }: AILearningProps) {
  const { language } = useLanguage()
  const { data: performance, error } = useSWR<PerformanceAnalysis>(
    traderId ? `performance-${traderId}` : 'performance',
    () => api.getPerformance(traderId),
    {
      refreshInterval: 30000, // 30秒刷新（AI学习分析数据更新频率较低）
      revalidateOnFocus: false,
      dedupingInterval: 20000,
    }
  )

  if (error) {
    return (
      <div
        className="rounded p-6"
        style={{ background: '#1E2329', border: '1px solid #2B3139' }}
      >
<<<<<<< HEAD
        <div style={{ color: '#F6465D' }}>{t('loadingError', language)}</div>
=======
        <div style={{ color: '#F6465D' }}>
          {stripLeadingIcons(t('loadingError', language))}
        </div>
>>>>>>> b7fe5479
      </div>
    )
  }

  if (!performance) {
    return (
      <div
        className="rounded p-6"
        style={{ background: '#1E2329', border: '1px solid #2B3139' }}
      >
        <div className="flex items-center gap-2" style={{ color: '#848E9C' }}>
          <BarChart3 className="w-4 h-4" /> {t('loading', language)}
        </div>
      </div>
    )
  }

  if (!performance || performance.total_trades === 0) {
    return (
      <div
        className="rounded p-6"
        style={{ background: '#1E2329', border: '1px solid #2B3139' }}
      >
        <div className="flex items-center gap-2 mb-2">
          <Brain className="w-5 h-5" style={{ color: '#8B5CF6' }} />
          <h2 className="text-lg font-bold" style={{ color: '#EAECEF' }}>
            {t('aiLearning', language)}
          </h2>
        </div>
        <div style={{ color: '#848E9C' }}>{t('noCompleteData', language)}</div>
      </div>
    )
  }

  const symbolStats = performance.symbol_stats || {}
  const symbolStatsList = Object.values(symbolStats)
    .filter((stat) => stat != null)
    .sort((a, b) => (b.total_pn_l || 0) - (a.total_pn_l || 0))

  return (
    <div className="space-y-8">
      {/* 标题区 - 优化设计 */}
      <div
        className="relative rounded-2xl p-6 overflow-hidden"
        style={{
          background:
            'linear-gradient(135deg, rgba(139, 92, 246, 0.15) 0%, rgba(99, 102, 241, 0.1) 50%, rgba(30, 35, 41, 0.8) 100%)',
          border: '1px solid rgba(139, 92, 246, 0.3)',
          boxShadow: '0 8px 32px rgba(139, 92, 246, 0.2)',
        }}
      >
        <div
          className="absolute top-0 right-0 w-96 h-96 rounded-full opacity-10"
          style={{
            background: 'radial-gradient(circle, #8B5CF6 0%, transparent 70%)',
            filter: 'blur(60px)',
          }}
        />
        <div className="relative flex items-center gap-4">
          <div
            className="w-16 h-16 rounded-2xl flex items-center justify-center"
            style={{
              background: 'linear-gradient(135deg, #8B5CF6 0%, #6366F1 100%)',
              boxShadow: '0 8px 24px rgba(139, 92, 246, 0.5)',
              border: '2px solid rgba(255, 255, 255, 0.1)',
            }}
          >
            <Brain className="w-8 h-8" style={{ color: '#FFF' }} />
          </div>
          <div>
            <h2
              className="text-3xl font-bold mb-1"
              style={{
                color: '#EAECEF',
                textShadow: '0 2px 8px rgba(139, 92, 246, 0.3)',
              }}
            >
              {t('aiLearning', language)}
            </h2>
            <p className="text-base" style={{ color: '#A78BFA' }}>
              {t('tradesAnalyzed', language, {
                count: performance.total_trades,
              })}
            </p>
          </div>
        </div>
      </div>

      {/* 核心指标卡片 - 4列网格 */}
      <div className="grid grid-cols-2 lg:grid-cols-4 gap-4">
        {/* 总交易数 */}
        <div
          className="rounded-2xl p-5 relative overflow-hidden group hover:scale-105 transition-transform"
          style={{
            background:
              'linear-gradient(135deg, rgba(99, 102, 241, 0.2) 0%, rgba(30, 35, 41, 0.8) 100%)',
            border: '1px solid rgba(99, 102, 241, 0.3)',
            boxShadow: '0 4px 16px rgba(99, 102, 241, 0.2)',
          }}
        >
          <div
            className="absolute top-0 right-0 w-24 h-24 rounded-full opacity-20"
            style={{
              background:
                'radial-gradient(circle, #6366F1 0%, transparent 70%)',
              filter: 'blur(20px)',
            }}
          />
          <div className="relative">
            <div
              className="text-xs font-semibold mb-3 uppercase tracking-wider"
              style={{ color: '#A5B4FC' }}
            >
              {t('totalTrades', language)}
            </div>
            <div
              className="text-4xl font-bold mono mb-1"
              style={{ color: '#E0E7FF' }}
            >
              {performance.total_trades}
            </div>
            <div
              className="text-xs flex items-center gap-1"
              style={{ color: '#6366F1' }}
            >
              <BarChart3 className="w-3 h-3" /> Trades
            </div>
          </div>
        </div>

        {/* 胜率 */}
        <div
          className="rounded-2xl p-5 relative overflow-hidden group hover:scale-105 transition-transform"
          style={{
            background:
              (performance.win_rate || 0) >= 50
                ? 'linear-gradient(135deg, rgba(16, 185, 129, 0.2) 0%, rgba(30, 35, 41, 0.8) 100%)'
                : 'linear-gradient(135deg, rgba(248, 113, 113, 0.2) 0%, rgba(30, 35, 41, 0.8) 100%)',
            border: `1px solid ${(performance.win_rate || 0) >= 50 ? 'rgba(16, 185, 129, 0.4)' : 'rgba(248, 113, 113, 0.4)'}`,
            boxShadow: `0 4px 16px ${(performance.win_rate || 0) >= 50 ? 'rgba(16, 185, 129, 0.2)' : 'rgba(248, 113, 113, 0.2)'}`,
          }}
        >
          <div
            className="absolute top-0 right-0 w-24 h-24 rounded-full opacity-20"
            style={{
              background: `radial-gradient(circle, ${(performance.win_rate || 0) >= 50 ? '#10B981' : '#F87171'} 0%, transparent 70%)`,
              filter: 'blur(20px)',
            }}
          />
          <div className="relative">
            <div
              className="text-xs font-semibold mb-3 uppercase tracking-wider"
              style={{
                color:
                  (performance.win_rate || 0) >= 50 ? '#6EE7B7' : '#FCA5A5',
              }}
            >
              {t('winRate', language)}
            </div>
            <div
              className="text-4xl font-bold mono mb-1"
              style={{
                color:
                  (performance.win_rate || 0) >= 50 ? '#10B981' : '#F87171',
              }}
            >
              {(performance.win_rate || 0).toFixed(1)}%
            </div>
            <div className="text-xs" style={{ color: '#94A3B8' }}>
              {performance.winning_trades || 0}W /{' '}
              {performance.losing_trades || 0}L
            </div>
          </div>
        </div>

        {/* 平均盈利 */}
        <div
          className="rounded-2xl p-5 relative overflow-hidden group hover:scale-105 transition-transform"
          style={{
            background:
              'linear-gradient(135deg, rgba(14, 203, 129, 0.2) 0%, rgba(30, 35, 41, 0.8) 100%)',
            border: '1px solid rgba(14, 203, 129, 0.3)',
            boxShadow: '0 4px 16px rgba(14, 203, 129, 0.2)',
          }}
        >
          <div
            className="absolute top-0 right-0 w-24 h-24 rounded-full opacity-20"
            style={{
              background:
                'radial-gradient(circle, #0ECB81 0%, transparent 70%)',
              filter: 'blur(20px)',
            }}
          />
          <div className="relative">
            <div
              className="text-xs font-semibold mb-3 uppercase tracking-wider"
              style={{ color: '#6EE7B7' }}
            >
              {t('avgWin', language)}
            </div>
            <div
              className="text-4xl font-bold mono mb-1"
              style={{ color: '#10B981' }}
            >
              +{(performance.avg_win || 0).toFixed(2)}
            </div>
            <div
              className="text-xs flex items-center gap-1"
              style={{ color: '#6EE7B7' }}
            >
              <TrendingUp className="w-3 h-3" /> USDT Average
            </div>
          </div>
        </div>

        {/* 平均亏损 */}
        <div
          className="rounded-2xl p-5 relative overflow-hidden group hover:scale-105 transition-transform"
          style={{
            background:
              'linear-gradient(135deg, rgba(246, 70, 93, 0.2) 0%, rgba(30, 35, 41, 0.8) 100%)',
            border: '1px solid rgba(246, 70, 93, 0.3)',
            boxShadow: '0 4px 16px rgba(246, 70, 93, 0.2)',
          }}
        >
          <div
            className="absolute top-0 right-0 w-24 h-24 rounded-full opacity-20"
            style={{
              background:
                'radial-gradient(circle, #F6465D 0%, transparent 70%)',
              filter: 'blur(20px)',
            }}
          />
          <div className="relative">
            <div
              className="text-xs font-semibold mb-3 uppercase tracking-wider"
              style={{ color: '#FCA5A5' }}
            >
              {t('avgLoss', language)}
            </div>
            <div
              className="text-4xl font-bold mono mb-1"
              style={{ color: '#F87171' }}
            >
              {(performance.avg_loss || 0).toFixed(2)}
            </div>
            <div
              className="text-xs flex items-center gap-1"
              style={{ color: '#FCA5A5' }}
            >
              <TrendingDown className="w-3 h-3" /> USDT Average
            </div>
          </div>
        </div>
      </div>

      {/* 关键指标：夏普比率 & 盈亏比 - 2列网格 */}
      <div className="grid grid-cols-1 lg:grid-cols-2 gap-6">
        {/* 夏普比率 */}
        <div
          className="rounded-2xl p-6 relative overflow-hidden"
          style={{
            background:
              'linear-gradient(135deg, rgba(139, 92, 246, 0.25) 0%, rgba(99, 102, 241, 0.15) 50%, rgba(30, 35, 41, 0.9) 100%)',
            border: '2px solid rgba(139, 92, 246, 0.5)',
            boxShadow: '0 12px 40px rgba(139, 92, 246, 0.3)',
          }}
        >
          <div
            className="absolute top-0 right-0 w-48 h-48 rounded-full opacity-20"
            style={{
              background:
                'radial-gradient(circle, #8B5CF6 0%, transparent 70%)',
              filter: 'blur(40px)',
            }}
          />
          <div className="relative">
            <div className="flex items-center gap-3 mb-4">
              <div
                className="w-12 h-12 rounded-xl flex items-center justify-center"
                style={{
                  background: 'rgba(139, 92, 246, 0.3)',
                  border: '1px solid rgba(139, 92, 246, 0.5)',
                }}
              >
                <Sparkles className="w-6 h-6" style={{ color: '#A78BFA' }} />
              </div>
              <div>
                <div className="text-lg font-bold" style={{ color: '#C4B5FD' }}>
                  夏普比率
                </div>
                <div className="text-xs" style={{ color: '#94A3B8' }}>
                  风险调整后收益 · AI自我进化指标
                </div>
              </div>
            </div>

            <div className="flex items-end justify-between mb-4">
              <div
                className="text-6xl font-bold mono"
                style={{
                  color:
                    (performance.sharpe_ratio || 0) >= 2
                      ? '#10B981'
                      : (performance.sharpe_ratio || 0) >= 1
                        ? '#22D3EE'
                        : (performance.sharpe_ratio || 0) >= 0
                          ? '#F0B90B'
                          : '#F87171',
                  textShadow: '0 4px 12px rgba(0, 0, 0, 0.3)',
                }}
              >
                {performance.sharpe_ratio
                  ? performance.sharpe_ratio.toFixed(2)
                  : 'N/A'}
              </div>

              {performance.sharpe_ratio !== undefined && (
                <div className="text-right mb-2">
                  <div
                    className="text-sm font-bold px-3 py-1 rounded-lg"
                    style={{
                      color:
                        (performance.sharpe_ratio || 0) >= 2
                          ? '#10B981'
                          : (performance.sharpe_ratio || 0) >= 1
                            ? '#22D3EE'
                            : (performance.sharpe_ratio || 0) >= 0
                              ? '#F0B90B'
                              : '#F87171',
                      background:
                        (performance.sharpe_ratio || 0) >= 2
                          ? 'rgba(16, 185, 129, 0.2)'
                          : (performance.sharpe_ratio || 0) >= 1
                            ? 'rgba(34, 211, 238, 0.2)'
                            : (performance.sharpe_ratio || 0) >= 0
                              ? 'rgba(240, 185, 11, 0.2)'
                              : 'rgba(248, 113, 113, 0.2)',
                    }}
                  >
                    {performance.sharpe_ratio >= 2
                      ? '🟢 卓越表现'
                      : performance.sharpe_ratio >= 1
                        ? '🟢 良好表现'
                        : performance.sharpe_ratio >= 0
                          ? '🟡 波动较大'
                          : '🔴 需要调整'}
                  </div>
                </div>
              )}
            </div>

            {performance.sharpe_ratio !== undefined && (
              <div
                className="rounded-xl p-4"
                style={{
                  background: 'rgba(0, 0, 0, 0.4)',
                  border: '1px solid rgba(139, 92, 246, 0.3)',
                }}
              >
                <div
                  className="text-sm leading-relaxed"
                  style={{ color: '#DDD6FE' }}
                >
                  {performance.sharpe_ratio >= 2 &&
                    '✨ AI策略非常有效！风险调整后收益优异，可适度扩大仓位但保持纪律。'}
                  {performance.sharpe_ratio >= 1 &&
                    performance.sharpe_ratio < 2 &&
                    '✅ 策略表现稳健，风险收益平衡良好，继续保持当前策略。'}
                  {performance.sharpe_ratio >= 0 &&
                    performance.sharpe_ratio < 1 &&
                    '⚠️ 收益为正但波动较大，AI正在优化策略，降低风险。'}
                  {performance.sharpe_ratio < 0 &&
                    '🚨 当前策略需要调整！AI已自动进入保守模式，减少仓位和交易频率。'}
                </div>
              </div>
            )}
          </div>
        </div>

        {/* 盈亏比 */}
        <div
          className="rounded-2xl p-6 relative overflow-hidden"
          style={{
            background:
              'linear-gradient(135deg, rgba(240, 185, 11, 0.25) 0%, rgba(252, 213, 53, 0.15) 50%, rgba(30, 35, 41, 0.9) 100%)',
            border: '2px solid rgba(240, 185, 11, 0.5)',
            boxShadow: '0 12px 40px rgba(240, 185, 11, 0.3)',
          }}
        >
          <div
            className="absolute top-0 right-0 w-48 h-48 rounded-full opacity-20"
            style={{
              background:
                'radial-gradient(circle, #F0B90B 0%, transparent 70%)',
              filter: 'blur(40px)',
            }}
          />
          <div className="relative">
            <div className="flex items-center gap-3 mb-4">
              <div
                className="w-12 h-12 rounded-xl flex items-center justify-center"
                style={{
                  background: 'rgba(240, 185, 11, 0.3)',
                  border: '1px solid rgba(240, 185, 11, 0.5)',
                }}
              >
                <Coins className="w-6 h-6" style={{ color: '#FCD34D' }} />
              </div>
              <div>
                <div className="text-lg font-bold" style={{ color: '#FCD34D' }}>
                  {t('profitFactor', language)}
                </div>
                <div className="text-xs" style={{ color: '#94A3B8' }}>
                  {t('avgWinDivLoss', language)}
                </div>
              </div>
            </div>

            <div className="flex items-end justify-between mb-4">
              <div
                className="text-6xl font-bold mono"
                style={{
                  color:
                    (performance.profit_factor || 0) >= 2.0
                      ? '#10B981'
                      : (performance.profit_factor || 0) >= 1.5
                        ? '#F0B90B'
                        : (performance.profit_factor || 0) >= 1.0
                          ? '#FB923C'
                          : '#F87171',
                  textShadow: '0 4px 12px rgba(0, 0, 0, 0.3)',
                }}
              >
                {(performance.profit_factor || 0) > 0
                  ? (performance.profit_factor || 0).toFixed(2)
                  : 'N/A'}
              </div>

              <div className="text-right mb-2">
                <div
                  className="text-sm font-bold px-3 py-1 rounded-lg"
                  style={{
                    color:
                      (performance.profit_factor || 0) >= 2.0
                        ? '#10B981'
                        : (performance.profit_factor || 0) >= 1.5
                          ? '#F0B90B'
                          : '#94A3B8',
                    background:
                      (performance.profit_factor || 0) >= 2.0
                        ? 'rgba(16, 185, 129, 0.2)'
                        : (performance.profit_factor || 0) >= 1.5
                          ? 'rgba(240, 185, 11, 0.2)'
                          : 'rgba(148, 163, 184, 0.2)',
                  }}
                >
                  {(performance.profit_factor || 0) >= 2.0 &&
                    t('excellent', language)}
                  {(performance.profit_factor || 0) >= 1.5 &&
                    (performance.profit_factor || 0) < 2.0 &&
                    t('good', language)}
                  {(performance.profit_factor || 0) >= 1.0 &&
                    (performance.profit_factor || 0) < 1.5 &&
                    t('fair', language)}
                  {(performance.profit_factor || 0) > 0 &&
                    (performance.profit_factor || 0) < 1.0 &&
                    t('poor', language)}
                </div>
              </div>
            </div>

            <div
              className="rounded-xl p-4"
              style={{
                background: 'rgba(0, 0, 0, 0.4)',
                border: '1px solid rgba(240, 185, 11, 0.3)',
              }}
            >
              <div
                className="text-sm leading-relaxed"
                style={{ color: '#FEF3C7' }}
              >
                {(performance.profit_factor || 0) >= 2.0 &&
                  '🔥 盈利能力出色！每亏1元能赚' +
                    (performance.profit_factor || 0).toFixed(1) +
                    '元，AI策略表现优异。'}
                {(performance.profit_factor || 0) >= 1.5 &&
                  (performance.profit_factor || 0) < 2.0 &&
                  '✓ 策略稳定盈利，盈亏比健康，继续保持纪律性交易。'}
                {(performance.profit_factor || 0) >= 1.0 &&
                  (performance.profit_factor || 0) < 1.5 &&
                  '⚠️ 策略略有盈利但需优化，AI正在调整仓位和止损策略。'}
                {(performance.profit_factor || 0) > 0 &&
                  (performance.profit_factor || 0) < 1.0 &&
                  '❌ 平均亏损大于盈利，需要调整策略或降低交易频率。'}
              </div>
            </div>
          </div>
        </div>
      </div>

      {/* 最佳/最差币种 - 独立行 */}
      {(performance.best_symbol || performance.worst_symbol) && (
        <div className="grid grid-cols-1 lg:grid-cols-2 gap-6">
          {performance.best_symbol && (
            <div
              className="rounded-2xl p-6 backdrop-blur-sm"
              style={{
                background:
                  'linear-gradient(135deg, rgba(16, 185, 129, 0.15) 0%, rgba(14, 203, 129, 0.05) 100%)',
                border: '1px solid rgba(16, 185, 129, 0.3)',
                boxShadow: '0 4px 16px rgba(16, 185, 129, 0.1)',
              }}
            >
              <div className="flex items-center gap-2 mb-3">
                <Trophy className="w-6 h-6" style={{ color: '#10B981' }} />
                <span
                  className="text-sm font-semibold"
                  style={{ color: '#6EE7B7' }}
                >
                  {t('bestPerformer', language)}
                </span>
              </div>
              <div
                className="text-3xl font-bold mono mb-1"
                style={{ color: '#10B981' }}
              >
                {performance.best_symbol}
              </div>
              {symbolStats[performance.best_symbol] && (
                <div
                  className="text-lg font-semibold"
                  style={{ color: '#6EE7B7' }}
                >
                  {symbolStats[performance.best_symbol].total_pn_l > 0
                    ? '+'
                    : ''}
                  {symbolStats[performance.best_symbol].total_pn_l.toFixed(2)}{' '}
                  USDT {t('pnl', language)}
                </div>
              )}
            </div>
          )}

          {performance.worst_symbol && (
            <div
              className="rounded-2xl p-6 backdrop-blur-sm"
              style={{
                background:
                  'linear-gradient(135deg, rgba(248, 113, 113, 0.15) 0%, rgba(246, 70, 93, 0.05) 100%)',
                border: '1px solid rgba(248, 113, 113, 0.3)',
                boxShadow: '0 4px 16px rgba(248, 113, 113, 0.1)',
              }}
            >
              <div className="flex items-center gap-2 mb-3">
                <TrendingDown
                  className="w-6 h-6"
                  style={{ color: '#F87171' }}
                />
                <span
                  className="text-sm font-semibold"
                  style={{ color: '#FCA5A5' }}
                >
                  {t('worstPerformer', language)}
                </span>
              </div>
              <div
                className="text-3xl font-bold mono mb-1"
                style={{ color: '#F87171' }}
              >
                {performance.worst_symbol}
              </div>
              {symbolStats[performance.worst_symbol] && (
                <div
                  className="text-lg font-semibold"
                  style={{ color: '#FCA5A5' }}
                >
                  {symbolStats[performance.worst_symbol].total_pn_l > 0
                    ? '+'
                    : ''}
                  {symbolStats[performance.worst_symbol].total_pn_l.toFixed(2)}{' '}
                  USDT {t('pnl', language)}
                </div>
              )}
            </div>
          )}
        </div>
      )}

      {/* 币种表现 & 历史成交 - 左右分屏 2列布局 */}
      <div className="grid grid-cols-1 lg:grid-cols-2 gap-6">
        {/* 左侧：币种表现统计表格 */}
        {symbolStatsList.length > 0 && (
          <div
            className="rounded-2xl overflow-hidden"
            style={{
              background: 'rgba(30, 35, 41, 0.4)',
              border: '1px solid rgba(99, 102, 241, 0.2)',
              boxShadow: '0 4px 16px rgba(0, 0, 0, 0.2)',
              maxHeight: 'calc(100vh - 200px)',
            }}
          >
            <div
              className="p-5 border-b sticky top-0 z-10"
              style={{
                borderColor: 'rgba(99, 102, 241, 0.2)',
                background: 'rgba(30, 35, 41, 0.95)',
                backdropFilter: 'blur(10px)',
              }}
            >
              <h3
                className="font-bold flex items-center gap-2 text-lg"
                style={{ color: '#E0E7FF' }}
              >
                <BarChart3 className="w-5 h-5" />{' '}
<<<<<<< HEAD
                {t('symbolPerformance', language)}
=======
                {stripLeadingIcons(t('symbolPerformance', language))}
>>>>>>> b7fe5479
              </h3>
            </div>
            <div
              className="overflow-y-auto"
              style={{ maxHeight: 'calc(100vh - 280px)' }}
            >
              <table className="w-full">
                <thead className="sticky top-0 z-10">
                  <tr
                    style={{
                      background: 'rgba(15, 23, 42, 0.95)',
                      backdropFilter: 'blur(10px)',
                    }}
                  >
                    <th
                      className="text-left px-4 py-3 text-xs font-semibold"
                      style={{ color: '#94A3B8' }}
                    >
                      Symbol
                    </th>
                    <th
                      className="text-right px-4 py-3 text-xs font-semibold"
                      style={{ color: '#94A3B8' }}
                    >
                      Trades
                    </th>
                    <th
                      className="text-right px-4 py-3 text-xs font-semibold"
                      style={{ color: '#94A3B8' }}
                    >
                      Win Rate
                    </th>
                    <th
                      className="text-right px-4 py-3 text-xs font-semibold"
                      style={{ color: '#94A3B8' }}
                    >
                      Total P&L (USDT)
                    </th>
                    <th
                      className="text-right px-4 py-3 text-xs font-semibold"
                      style={{ color: '#94A3B8' }}
                    >
                      Avg P&L (USDT)
                    </th>
                  </tr>
                </thead>
                <tbody>
                  {symbolStatsList.map((stat, idx) => (
                    <tr
                      key={stat.symbol}
                      className="transition-colors hover:bg-white/5"
                      style={{
                        borderTop:
                          idx > 0
                            ? '1px solid rgba(99, 102, 241, 0.1)'
                            : 'none',
                      }}
                    >
                      <td className="px-4 py-3">
                        <span
                          className="font-bold mono text-sm"
                          style={{ color: '#E0E7FF' }}
                        >
                          {stat.symbol}
                        </span>
                      </td>
                      <td
                        className="px-4 py-3 text-right mono text-sm"
                        style={{ color: '#CBD5E1' }}
                      >
                        {stat.total_trades}
                      </td>
                      <td
                        className="px-4 py-3 text-right mono text-sm font-semibold"
                        style={{
                          color:
                            (stat.win_rate || 0) >= 50 ? '#10B981' : '#F87171',
                        }}
                      >
                        {(stat.win_rate || 0).toFixed(1)}%
                      </td>
                      <td
                        className="px-4 py-3 text-right mono text-sm font-bold"
                        style={{
                          color:
                            (stat.total_pn_l || 0) > 0 ? '#10B981' : '#F87171',
                        }}
                      >
                        {(stat.total_pn_l || 0) > 0 ? '+' : ''}
                        {(stat.total_pn_l || 0).toFixed(2)}
                      </td>
                      <td
                        className="px-4 py-3 text-right mono text-sm"
                        style={{
                          color:
                            (stat.avg_pn_l || 0) > 0 ? '#10B981' : '#F87171',
                        }}
                      >
                        {(stat.avg_pn_l || 0) > 0 ? '+' : ''}
                        {(stat.avg_pn_l || 0).toFixed(2)}
                      </td>
                    </tr>
                  ))}
                </tbody>
              </table>
            </div>
          </div>
        )}

        {/* 右侧：历史成交记录 */}
        <div
          className="rounded-2xl overflow-hidden"
          style={{
            background: 'rgba(30, 35, 41, 0.4)',
            border: '1px solid rgba(240, 185, 11, 0.2)',
            maxHeight: 'calc(100vh - 200px)',
          }}
        >
          <div
            className="p-5 border-b sticky top-0 z-10"
            style={{
              background: 'rgba(240, 185, 11, 0.1)',
              borderColor: 'rgba(240, 185, 11, 0.3)',
              backdropFilter: 'blur(10px)',
            }}
          >
            <div className="flex items-center gap-2">
              <ScrollText className="w-6 h-6" style={{ color: '#FCD34D' }} />
              <div>
                <h3 className="font-bold text-lg" style={{ color: '#FCD34D' }}>
                  {t('tradeHistory', language)}
                </h3>
                <p className="text-xs" style={{ color: '#94A3B8' }}>
                  {performance?.recent_trades &&
                  performance.recent_trades.length > 0
                    ? t('completedTrades', language, {
                        count: performance.recent_trades.length,
                      })
                    : t('completedTradesWillAppear', language)}
                </p>
              </div>
            </div>
          </div>

          <div
            className="overflow-y-auto p-4 space-y-3"
            style={{ maxHeight: 'calc(100vh - 280px)' }}
          >
            {performance?.recent_trades &&
            performance.recent_trades.length > 0 ? (
              performance.recent_trades.map(
                (trade: TradeOutcome, idx: number) => {
                  const isProfitable = trade.pn_l >= 0
                  const isRecent = idx === 0

                  return (
                    <div
                      key={idx}
                      className="rounded-xl p-4 backdrop-blur-sm transition-all hover:scale-[1.02]"
                      style={{
                        background: isRecent
                          ? isProfitable
                            ? 'linear-gradient(135deg, rgba(16, 185, 129, 0.15) 0%, rgba(14, 203, 129, 0.05) 100%)'
                            : 'linear-gradient(135deg, rgba(248, 113, 113, 0.15) 0%, rgba(246, 70, 93, 0.05) 100%)'
                          : 'rgba(30, 35, 41, 0.4)',
                        border: isRecent
                          ? isProfitable
                            ? '1px solid rgba(16, 185, 129, 0.4)'
                            : '1px solid rgba(248, 113, 113, 0.4)'
                          : '1px solid rgba(71, 85, 105, 0.3)',
                        boxShadow: isRecent
                          ? '0 4px 16px rgba(139, 92, 246, 0.2)'
                          : '0 2px 8px rgba(0, 0, 0, 0.1)',
                      }}
                    >
                      <div className="flex items-center justify-between mb-3">
                        <div className="flex items-center gap-2">
                          <span
                            className="text-base font-bold mono"
                            style={{ color: '#E0E7FF' }}
                          >
                            {trade.symbol}
                          </span>
                          <span
                            className="text-xs px-2 py-1 rounded font-bold"
                            style={{
                              background:
                                trade.side === 'long'
                                  ? 'rgba(14, 203, 129, 0.2)'
                                  : 'rgba(246, 70, 93, 0.2)',
                              color:
                                trade.side === 'long' ? '#10B981' : '#F87171',
                            }}
                          >
                            {trade.side.toUpperCase()}
                          </span>
                          {isRecent && (
                            <span
                              className="text-xs px-2 py-0.5 rounded font-semibold"
                              style={{
                                background: 'rgba(240, 185, 11, 0.2)',
                                color: '#FCD34D',
                              }}
                            >
                              {t('latest', language)}
                            </span>
                          )}
                        </div>
                        <div
                          className="text-lg font-bold mono"
                          style={{
                            color: isProfitable ? '#10B981' : '#F87171',
                          }}
                        >
                          {isProfitable ? '+' : ''}
                          {trade.pn_l_pct.toFixed(2)}%
                        </div>
                      </div>

                      <div className="grid grid-cols-2 gap-2 mb-3 text-xs">
                        <div>
                          <div style={{ color: '#94A3B8' }}>
                            {t('entry', language)}
                          </div>
                          <div
                            className="font-mono font-semibold"
                            style={{ color: '#CBD5E1' }}
                          >
                            {trade.open_price.toFixed(4)}
                          </div>
                        </div>
                        <div className="text-right">
                          <div style={{ color: '#94A3B8' }}>
                            {t('exit', language)}
                          </div>
                          <div
                            className="font-mono font-semibold"
                            style={{ color: '#CBD5E1' }}
                          >
                            {trade.close_price.toFixed(4)}
                          </div>
                        </div>
                      </div>

                      {/* Position Details */}
                      <div className="grid grid-cols-2 gap-2 mb-3 text-xs">
                        <div>
                          <div style={{ color: '#94A3B8' }}>Quantity</div>
                          <div
                            className="font-mono font-semibold"
                            style={{ color: '#CBD5E1' }}
                          >
                            {trade.quantity ? trade.quantity.toFixed(4) : '-'}
                          </div>
                        </div>
                        <div className="text-right">
                          <div style={{ color: '#94A3B8' }}>Leverage</div>
                          <div
                            className="font-mono font-semibold"
                            style={{ color: '#FCD34D' }}
                          >
                            {trade.leverage ? `${trade.leverage}x` : '-'}
                          </div>
                        </div>
                        <div>
                          <div style={{ color: '#94A3B8' }}>Position Value</div>
                          <div
                            className="font-mono font-semibold"
                            style={{ color: '#CBD5E1' }}
                          >
                            {trade.position_value
                              ? `$${trade.position_value.toFixed(2)}`
                              : '-'}
                          </div>
                        </div>
                        <div className="text-right">
                          <div style={{ color: '#94A3B8' }}>Margin Used</div>
                          <div
                            className="font-mono font-semibold"
                            style={{ color: '#A78BFA' }}
                          >
                            {trade.margin_used
                              ? `$${trade.margin_used.toFixed(2)}`
                              : '-'}
                          </div>
                        </div>
                      </div>

                      <div
                        className="rounded-lg p-2 mb-2"
                        style={{
                          background: isProfitable
                            ? 'rgba(16, 185, 129, 0.1)'
                            : 'rgba(248, 113, 113, 0.1)',
                        }}
                      >
                        <div className="flex items-center justify-between text-xs">
                          <span style={{ color: '#94A3B8' }}>P&L</span>
                          <span
                            className="font-bold mono"
                            style={{
                              color: isProfitable ? '#10B981' : '#F87171',
                            }}
                          >
                            {isProfitable ? '+' : ''}
                            {trade.pn_l.toFixed(2)} USDT
                          </span>
                        </div>
                      </div>

                      <div
                        className="flex items-center justify-between text-xs"
                        style={{ color: '#94A3B8' }}
                      >
                        <span>⏱️ {formatDuration(trade.duration)}</span>
                        {trade.was_stop_loss && (
                          <span
                            className="px-2 py-0.5 rounded font-semibold"
                            style={{
                              background: 'rgba(248, 113, 113, 0.2)',
                              color: '#FCA5A5',
                            }}
                          >
                            {t('stopLoss', language)}
                          </span>
                        )}
                      </div>

                      <div
                        className="text-xs mt-2 pt-2 border-t"
                        style={{
                          color: '#64748B',
                          borderColor: 'rgba(71, 85, 105, 0.3)',
                        }}
                      >
                        {new Date(trade.close_time).toLocaleString('en-US', {
                          month: 'short',
                          day: '2-digit',
                          hour: '2-digit',
                          minute: '2-digit',
                        })}
                      </div>
                    </div>
                  )
                }
              )
            ) : (
              <div className="p-6 text-center">
                <div className="mb-2 flex justify-center opacity-50">
                  <ScrollText
                    className="w-10 h-10"
                    style={{ color: '#94A3B8' }}
                  />
                </div>
                <div style={{ color: '#94A3B8' }}>
                  {t('noCompletedTrades', language)}
                </div>
              </div>
            )}
          </div>
        </div>
      </div>

      {/* AI学习说明 - 现代化设计 */}
      <div
        className="rounded-2xl p-6 backdrop-blur-sm"
        style={{
          background:
            'linear-gradient(135deg, rgba(240, 185, 11, 0.1) 0%, rgba(252, 213, 53, 0.05) 100%)',
          border: '1px solid rgba(240, 185, 11, 0.2)',
          boxShadow: '0 4px 16px rgba(240, 185, 11, 0.1)',
        }}
      >
        <div className="flex items-start gap-4">
          <div
            className="w-10 h-10 rounded-lg flex items-center justify-center flex-shrink-0"
            style={{
              background: 'rgba(240, 185, 11, 0.2)',
              border: '1px solid rgba(240, 185, 11, 0.3)',
            }}
          >
            <Lightbulb className="w-5 h-5" style={{ color: '#FCD34D' }} />
          </div>
          <div>
            <h3
              className="font-bold mb-3 text-base"
              style={{ color: '#FCD34D' }}
            >
<<<<<<< HEAD
              {t('howAILearns', language)}
=======
              {stripLeadingIcons(t('howAILearns', language))}
>>>>>>> b7fe5479
            </h3>
            <div className="grid grid-cols-1 md:grid-cols-2 lg:grid-cols-4 gap-4 text-sm">
              <div className="flex items-start gap-2">
                <span style={{ color: '#F0B90B' }}>•</span>
                <span style={{ color: '#CBD5E1' }}>
                  {t('aiLearningPoint1', language)}
                </span>
              </div>
              <div className="flex items-start gap-2">
                <span style={{ color: '#F0B90B' }}>•</span>
                <span style={{ color: '#CBD5E1' }}>
                  {t('aiLearningPoint2', language)}
                </span>
              </div>
              <div className="flex items-start gap-2">
                <span style={{ color: '#F0B90B' }}>•</span>
                <span style={{ color: '#CBD5E1' }}>
                  {t('aiLearningPoint3', language)}
                </span>
              </div>
              <div className="flex items-start gap-2">
                <span style={{ color: '#F0B90B' }}>•</span>
                <span style={{ color: '#CBD5E1' }}>
                  {t('aiLearningPoint4', language)}
                </span>
              </div>
            </div>
          </div>
        </div>
      </div>
    </div>
  )
}

// 格式化持仓时长
function formatDuration(duration: string | undefined): string {
  if (!duration) return '-'

  const match = duration.match(/(\d+h)?(\d+m)?(\d+\.?\d*s)?/)
  if (!match) return duration

  const hours = match[1] || ''
  const minutes = match[2] || ''
  const seconds = match[3] || ''

  let result = ''
  if (hours) result += hours.replace('h', '小时')
  if (minutes) result += minutes.replace('m', '分')
  if (!hours && seconds) result += seconds.replace(/(\d+)\.?\d*s/, '$1秒')

  return result || duration
}<|MERGE_RESOLUTION|>--- conflicted
+++ resolved
@@ -1,10 +1,7 @@
 import useSWR from 'swr'
 import { useLanguage } from '../contexts/LanguageContext'
 import { t } from '../i18n/translations'
-<<<<<<< HEAD
-=======
 import { stripLeadingIcons } from '../lib/text'
->>>>>>> b7fe5479
 import { api } from '../lib/api'
 import {
   Brain,
@@ -82,13 +79,9 @@
         className="rounded p-6"
         style={{ background: '#1E2329', border: '1px solid #2B3139' }}
       >
-<<<<<<< HEAD
-        <div style={{ color: '#F6465D' }}>{t('loadingError', language)}</div>
-=======
         <div style={{ color: '#F6465D' }}>
           {stripLeadingIcons(t('loadingError', language))}
         </div>
->>>>>>> b7fe5479
       </div>
     )
   }
@@ -705,11 +698,7 @@
                 style={{ color: '#E0E7FF' }}
               >
                 <BarChart3 className="w-5 h-5" />{' '}
-<<<<<<< HEAD
-                {t('symbolPerformance', language)}
-=======
                 {stripLeadingIcons(t('symbolPerformance', language))}
->>>>>>> b7fe5479
               </h3>
             </div>
             <div
@@ -1098,11 +1087,7 @@
               className="font-bold mb-3 text-base"
               style={{ color: '#FCD34D' }}
             >
-<<<<<<< HEAD
-              {t('howAILearns', language)}
-=======
               {stripLeadingIcons(t('howAILearns', language))}
->>>>>>> b7fe5479
             </h3>
             <div className="grid grid-cols-1 md:grid-cols-2 lg:grid-cols-4 gap-4 text-sm">
               <div className="flex items-start gap-2">
