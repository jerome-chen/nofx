import React, { useState, useEffect } from 'react'
import useSWR from 'swr'
import { api } from '../lib/api'
import type {
  TraderInfo,
  CreateTraderRequest,
  AIModel,
  Exchange,
} from '../types'
import { useLanguage } from '../contexts/LanguageContext'
import { t, type Language } from '../i18n/translations'
import { useAuth } from '../contexts/AuthContext'
import { getExchangeIcon } from './ExchangeIcons'
import { getModelIcon } from './ModelIcons'
import { TraderConfigModal } from './TraderConfigModal'
import {
  Bot,
  Brain,
  Landmark,
  BarChart3,
  Trash2,
  Plus,
  Users,
  AlertTriangle,
  BookOpen,
  HelpCircle,
} from 'lucide-react'

// 获取友好的AI模型名称
function getModelDisplayName(modelId: string): string {
  switch (modelId.toLowerCase()) {
    case 'deepseek':
      return 'DeepSeek'
    case 'qwen':
      return 'Qwen'
    case 'claude':
      return 'Claude'
    default:
      return modelId.toUpperCase()
  }
}

// 提取下划线后面的名称部分
function getShortName(fullName: string): string {
  const parts = fullName.split('_')
  return parts.length > 1 ? parts[parts.length - 1] : fullName
}

interface AITradersPageProps {
  onTraderSelect?: (traderId: string) => void
}

export function AITradersPage({ onTraderSelect }: AITradersPageProps) {
  const { language } = useLanguage()
  const { user, token } = useAuth()
  const [showCreateModal, setShowCreateModal] = useState(false)
  const [showEditModal, setShowEditModal] = useState(false)
  const [showModelModal, setShowModelModal] = useState(false)
  const [showExchangeModal, setShowExchangeModal] = useState(false)
  const [showSignalSourceModal, setShowSignalSourceModal] = useState(false)
  const [editingModel, setEditingModel] = useState<string | null>(null)
  const [editingExchange, setEditingExchange] = useState<string | null>(null)
  const [editingTrader, setEditingTrader] = useState<any>(null)
  const [allModels, setAllModels] = useState<AIModel[]>([])
  const [allExchanges, setAllExchanges] = useState<Exchange[]>([])
  const [supportedModels, setSupportedModels] = useState<AIModel[]>([])
  const [supportedExchanges, setSupportedExchanges] = useState<Exchange[]>([])
  const [userSignalSource, setUserSignalSource] = useState<{
    coinPoolUrl: string
    oiTopUrl: string
  }>({
    coinPoolUrl: '',
    oiTopUrl: '',
  })

  const { data: traders, mutate: mutateTraders } = useSWR<TraderInfo[]>(
    user && token ? 'traders' : null,
    api.getTraders,
    { refreshInterval: 5000 }
  )

  // 加载AI模型和交易所配置
  useEffect(() => {
    const loadConfigs = async () => {
      if (!user || !token) {
        // 未登录时只加载公开的支持模型和交易所
        try {
          const [supportedModels, supportedExchanges] = await Promise.all([
            api.getSupportedModels(),
            api.getSupportedExchanges(),
          ])
          setSupportedModels(supportedModels)
          setSupportedExchanges(supportedExchanges)
        } catch (err) {
          console.error('Failed to load supported configs:', err)
        }
        return
      }

      try {
        const [
          modelConfigs,
          exchangeConfigs,
          supportedModels,
          supportedExchanges,
        ] = await Promise.all([
          api.getModelConfigs(),
          api.getExchangeConfigs(),
          api.getSupportedModels(),
          api.getSupportedExchanges(),
        ])
        setAllModels(modelConfigs)
        setAllExchanges(exchangeConfigs)
        setSupportedModels(supportedModels)
        setSupportedExchanges(supportedExchanges)

        // 加载用户信号源配置
        try {
          const signalSource = await api.getUserSignalSource()
          setUserSignalSource({
            coinPoolUrl: signalSource.coin_pool_url || '',
            oiTopUrl: signalSource.oi_top_url || '',
          })
        } catch (error) {
          console.log('📡 用户信号源配置暂未设置')
        }
      } catch (error) {
        console.error('Failed to load configs:', error)
      }
    }
    loadConfigs()
  }, [user, token])

  // 显示所有用户的模型和交易所配置（用于调试）
  const configuredModels = allModels || []
  const configuredExchanges = allExchanges || []

  // 只在创建交易员时使用已启用且配置完整的
  const enabledModels = allModels?.filter((m) => m.enabled && m.apiKey) || []
  const enabledExchanges =
    allExchanges?.filter((e) => {
      if (!e.enabled) return false

      // Aster 交易所需要特殊字段
      if (e.id === 'aster') {
        return (
          e.asterUser &&
          e.asterUser.trim() !== '' &&
          e.asterSigner &&
          e.asterSigner.trim() !== '' &&
          e.asterPrivateKey &&
          e.asterPrivateKey.trim() !== ''
        )
      }

      // Hyperliquid 只需要私钥（作为apiKey），钱包地址会自动从私钥生成
      if (e.id === 'hyperliquid') {
        return e.apiKey && e.apiKey.trim() !== ''
      }

      // Binance 等其他交易所需要 apiKey 和 secretKey
      return (
        e.apiKey &&
        e.apiKey.trim() !== '' &&
        e.secretKey &&
        e.secretKey.trim() !== ''
      )
    }) || []

  // 检查模型是否正在被运行中的交易员使用
  const isModelInUse = (modelId: string) => {
    return traders?.some((t) => t.ai_model === modelId && t.is_running) || false
  }

  // 检查交易所是否正在被运行中的交易员使用
  const isExchangeInUse = (exchangeId: string) => {
    return (
      traders?.some((t) => t.exchange_id === exchangeId && t.is_running) ||
      false
    )
  }

  const handleCreateTrader = async (data: CreateTraderRequest) => {
    try {
      const model = allModels?.find((m) => m.id === data.ai_model_id)
      const exchange = allExchanges?.find((e) => e.id === data.exchange_id)

      if (!model?.enabled) {
        alert(t('modelNotConfigured', language))
        return
      }

      if (!exchange?.enabled) {
        alert(t('exchangeNotConfigured', language))
        return
      }

      await api.createTrader(data)
      setShowCreateModal(false)
      mutateTraders()
    } catch (error) {
      console.error('Failed to create trader:', error)
      alert(t('createTraderFailed', language))
    }
  }

  const handleEditTrader = async (traderId: string) => {
    try {
      const traderConfig = await api.getTraderConfig(traderId)
      setEditingTrader(traderConfig)
      setShowEditModal(true)
    } catch (error) {
      console.error('Failed to fetch trader config:', error)
      alert(t('getTraderConfigFailed', language))
    }
  }

  const handleSaveEditTrader = async (data: CreateTraderRequest) => {
    if (!editingTrader) return

    try {
      const model = enabledModels?.find((m) => m.id === data.ai_model_id)
      const exchange = enabledExchanges?.find((e) => e.id === data.exchange_id)

      if (!model) {
        alert(t('modelConfigNotExist', language))
        return
      }

      if (!exchange) {
        alert(t('exchangeConfigNotExist', language))
        return
      }

      const request = {
        name: data.name,
        ai_model_id: data.ai_model_id,
        exchange_id: data.exchange_id,
        initial_balance: data.initial_balance,
        scan_interval_minutes: data.scan_interval_minutes,
        btc_eth_leverage: data.btc_eth_leverage,
        altcoin_leverage: data.altcoin_leverage,
        trading_symbols: data.trading_symbols,
        custom_prompt: data.custom_prompt,
        override_base_prompt: data.override_base_prompt,
        is_cross_margin: data.is_cross_margin,
        use_coin_pool: data.use_coin_pool,
        use_oi_top: data.use_oi_top,
      }

      await api.updateTrader(editingTrader.trader_id, request)
      setShowEditModal(false)
      setEditingTrader(null)
      mutateTraders()
    } catch (error) {
      console.error('Failed to update trader:', error)
      alert(t('updateTraderFailed', language))
    }
  }

  const handleDeleteTrader = async (traderId: string) => {
    if (!confirm(t('confirmDeleteTrader', language))) return

    try {
      await api.deleteTrader(traderId)
      mutateTraders()
    } catch (error) {
      console.error('Failed to delete trader:', error)
      alert(t('deleteTraderFailed', language))
    }
  }

  const handleToggleTrader = async (traderId: string, running: boolean) => {
    try {
      if (running) {
        await api.stopTrader(traderId)
      } else {
        await api.startTrader(traderId)
      }
      mutateTraders()
    } catch (error) {
      console.error('Failed to toggle trader:', error)
      alert(t('operationFailed', language))
    }
  }

  const handleModelClick = (modelId: string) => {
    if (!isModelInUse(modelId)) {
      setEditingModel(modelId)
      setShowModelModal(true)
    }
  }

  const handleExchangeClick = (exchangeId: string) => {
    if (!isExchangeInUse(exchangeId)) {
      setEditingExchange(exchangeId)
      setShowExchangeModal(true)
    }
  }

  const handleDeleteModelConfig = async (modelId: string) => {
    if (!confirm(t('confirmDeleteModel', language))) return

    try {
      const updatedModels =
        allModels?.map((m) =>
          m.id === modelId
            ? {
                ...m,
                apiKey: '',
                customApiUrl: '',
                customModelName: '',
                enabled: false,
              }
            : m
        ) || []

      const request = {
        models: Object.fromEntries(
          updatedModels.map((model) => [
            model.provider, // 使用 provider 而不是 id
            {
              enabled: model.enabled,
              api_key: model.apiKey || '',
              custom_api_url: model.customApiUrl || '',
              custom_model_name: model.customModelName || '',
            },
          ])
        ),
      }

      await api.updateModelConfigs(request)
      setAllModels(updatedModels)
      setShowModelModal(false)
      setEditingModel(null)
    } catch (error) {
      console.error('Failed to delete model config:', error)
      alert(t('deleteConfigFailed', language))
    }
  }

  const handleSaveModelConfig = async (
    modelId: string,
    apiKey: string,
    customApiUrl?: string,
    customModelName?: string
  ) => {
    try {
      // 创建或更新用户的模型配置
      const existingModel = allModels?.find((m) => m.id === modelId)
      let updatedModels

      // 找到要配置的模型（优先从已配置列表，其次从支持列表）
      const modelToUpdate =
        existingModel || supportedModels?.find((m) => m.id === modelId)
      if (!modelToUpdate) {
        alert(t('modelNotExist', language))
        return
      }

      if (existingModel) {
        // 更新现有配置
        updatedModels =
          allModels?.map((m) =>
            m.id === modelId
              ? {
                  ...m,
                  apiKey,
                  customApiUrl: customApiUrl || '',
                  customModelName: customModelName || '',
                  enabled: true,
                }
              : m
          ) || []
      } else {
        // 添加新配置
        const newModel = {
          ...modelToUpdate,
          apiKey,
          customApiUrl: customApiUrl || '',
          customModelName: customModelName || '',
          enabled: true,
        }
        updatedModels = [...(allModels || []), newModel]
      }

      const request = {
        models: Object.fromEntries(
          updatedModels.map((model) => [
            model.provider, // 使用 provider 而不是 id
            {
              enabled: model.enabled,
              api_key: model.apiKey || '',
              custom_api_url: model.customApiUrl || '',
              custom_model_name: model.customModelName || '',
            },
          ])
        ),
      }

      await api.updateModelConfigs(request)

      // 重新获取用户配置以确保数据同步
      const refreshedModels = await api.getModelConfigs()
      setAllModels(refreshedModels)

      setShowModelModal(false)
      setEditingModel(null)
    } catch (error) {
      console.error('Failed to save model config:', error)
      alert(t('saveConfigFailed', language))
    }
  }

  const handleDeleteExchangeConfig = async (exchangeId: string) => {
    if (!confirm(t('confirmDeleteExchange', language))) return

    try {
      const updatedExchanges =
        allExchanges?.map((e) =>
          e.id === exchangeId
            ? { ...e, apiKey: '', secretKey: '', enabled: false }
            : e
        ) || []

      const request = {
        exchanges: Object.fromEntries(
          updatedExchanges.map((exchange) => [
            exchange.id,
            {
              enabled: exchange.enabled,
              api_key: exchange.apiKey || '',
              secret_key: exchange.secretKey || '',
              testnet: exchange.testnet || false,
            },
          ])
        ),
      }

      await api.updateExchangeConfigs(request)
      setAllExchanges(updatedExchanges)
      setShowExchangeModal(false)
      setEditingExchange(null)
    } catch (error) {
      console.error('Failed to delete exchange config:', error)
      alert(t('deleteExchangeConfigFailed', language))
    }
  }

  const handleSaveExchangeConfig = async (
    exchangeId: string,
    apiKey: string,
    secretKey?: string,
    testnet?: boolean,
    hyperliquidWalletAddr?: string,
    asterUser?: string,
    asterSigner?: string,
    asterPrivateKey?: string
  ) => {
    try {
      // 找到要配置的交易所（从supportedExchanges中）
      const exchangeToUpdate = supportedExchanges?.find(
        (e) => e.id === exchangeId
      )
      if (!exchangeToUpdate) {
        alert(t('exchangeNotExist', language))
        return
      }

      // 创建或更新用户的交易所配置
      const existingExchange = allExchanges?.find((e) => e.id === exchangeId)
      let updatedExchanges

      if (existingExchange) {
        // 更新现有配置
        updatedExchanges =
          allExchanges?.map((e) =>
            e.id === exchangeId
              ? {
                  ...e,
                  apiKey,
                  secretKey,
                  testnet,
                  hyperliquidWalletAddr,
                  asterUser,
                  asterSigner,
                  asterPrivateKey,
                  enabled: true,
                }
              : e
          ) || []
      } else {
        // 添加新配置
        const newExchange = {
          ...exchangeToUpdate,
          apiKey,
          secretKey,
          testnet,
          hyperliquidWalletAddr,
          asterUser,
          asterSigner,
          asterPrivateKey,
          enabled: true,
        }
        updatedExchanges = [...(allExchanges || []), newExchange]
      }

      const request = {
        exchanges: Object.fromEntries(
          updatedExchanges.map((exchange) => [
            exchange.id,
            {
              enabled: exchange.enabled,
              api_key: exchange.apiKey || '',
              secret_key: exchange.secretKey || '',
              testnet: exchange.testnet || false,
              hyperliquid_wallet_addr: exchange.hyperliquidWalletAddr || '',
              aster_user: exchange.asterUser || '',
              aster_signer: exchange.asterSigner || '',
              aster_private_key: exchange.asterPrivateKey || '',
            },
          ])
        ),
      }

      await api.updateExchangeConfigs(request)

      // 重新获取用户配置以确保数据同步
      const refreshedExchanges = await api.getExchangeConfigs()
      setAllExchanges(refreshedExchanges)

      setShowExchangeModal(false)
      setEditingExchange(null)
    } catch (error) {
      console.error('Failed to save exchange config:', error)
      alert(t('saveConfigFailed', language))
    }
  }

  const handleAddModel = () => {
    setEditingModel(null)
    setShowModelModal(true)
  }

  const handleAddExchange = () => {
    setEditingExchange(null)
    setShowExchangeModal(true)
  }

  const handleSaveSignalSource = async (
    coinPoolUrl: string,
    oiTopUrl: string
  ) => {
    try {
      await api.saveUserSignalSource(coinPoolUrl, oiTopUrl)
      setUserSignalSource({ coinPoolUrl, oiTopUrl })
      setShowSignalSourceModal(false)
    } catch (error) {
      console.error('Failed to save signal source:', error)
      alert(t('saveSignalSourceFailed', language))
    }
  }

  return (
    <div className="space-y-4 md:space-y-6 animate-fade-in">
      {/* Header */}
      <div className="flex flex-col md:flex-row items-start md:items-center justify-between gap-3 md:gap-0">
        <div className="flex items-center gap-3 md:gap-4">
          <div
            className="w-10 h-10 md:w-12 md:h-12 rounded-xl flex items-center justify-center"
            style={{
              background: 'linear-gradient(135deg, #F0B90B 0%, #FCD535 100%)',
              boxShadow: '0 4px 14px rgba(240, 185, 11, 0.4)',
            }}
          >
            <Bot className="w-5 h-5 md:w-6 md:h-6" style={{ color: '#000' }} />
          </div>
          <div>
            <h1
              className="text-xl md:text-2xl font-bold flex items-center gap-2"
              style={{ color: '#EAECEF' }}
            >
              {t('aiTraders', language)}
              <span
                className="text-xs font-normal px-2 py-1 rounded"
                style={{
                  background: 'rgba(240, 185, 11, 0.15)',
                  color: '#F0B90B',
                }}
              >
                {traders?.length || 0} {t('active', language)}
              </span>
            </h1>
            <p className="text-xs" style={{ color: '#848E9C' }}>
              {t('manageAITraders', language)}
            </p>
          </div>
        </div>

        <div className="flex gap-2 md:gap-3 w-full md:w-auto overflow-x-auto flex-wrap md:flex-nowrap">
          <button
            onClick={handleAddModel}
            className="px-3 md:px-4 py-2 rounded text-xs md:text-sm font-semibold transition-all hover:scale-105 flex items-center gap-1 md:gap-2 whitespace-nowrap"
            style={{
              background: '#2B3139',
              color: '#EAECEF',
              border: '1px solid #474D57',
            }}
          >
            <Plus className="w-3 h-3 md:w-4 md:h-4" />
            {t('aiModels', language)}
          </button>

          <button
            onClick={handleAddExchange}
            className="px-3 md:px-4 py-2 rounded text-xs md:text-sm font-semibold transition-all hover:scale-105 flex items-center gap-1 md:gap-2 whitespace-nowrap"
            style={{
              background: '#2B3139',
              color: '#EAECEF',
              border: '1px solid #474D57',
            }}
          >
            <Plus className="w-3 h-3 md:w-4 md:h-4" />
            {t('exchanges', language)}
          </button>

          <button
            onClick={() => setShowSignalSourceModal(true)}
            className="px-3 md:px-4 py-2 rounded text-xs md:text-sm font-semibold transition-all hover:scale-105 whitespace-nowrap"
            style={{
              background: '#2B3139',
              color: '#EAECEF',
              border: '1px solid #474D57',
            }}
          >
            📡 {t('signalSource', language)}
          </button>

          <button
            onClick={() => setShowCreateModal(true)}
            disabled={
              configuredModels.length === 0 || configuredExchanges.length === 0
            }
            className="px-3 md:px-4 py-2 rounded text-xs md:text-sm font-semibold transition-all hover:scale-105 disabled:opacity-50 disabled:cursor-not-allowed flex items-center gap-1 md:gap-2 whitespace-nowrap"
            style={{
              background:
                configuredModels.length > 0 && configuredExchanges.length > 0
                  ? '#F0B90B'
                  : '#2B3139',
              color:
                configuredModels.length > 0 && configuredExchanges.length > 0
                  ? '#000'
                  : '#848E9C',
            }}
          >
            <Plus className="w-4 h-4" />
            {t('createTrader', language)}
          </button>
        </div>
      </div>

      {/* 信号源配置警告 */}
      {traders &&
        traders.some((t) => t.use_coin_pool || t.use_oi_top) &&
        !userSignalSource.coinPoolUrl &&
        !userSignalSource.oiTopUrl && (
          <div
            className="rounded-lg px-4 py-3 flex items-start gap-3 animate-slide-in"
            style={{
              background: 'rgba(246, 70, 93, 0.1)',
              border: '1px solid rgba(246, 70, 93, 0.3)',
            }}
          >
            <AlertTriangle
              size={20}
              className="flex-shrink-0 mt-0.5"
              style={{ color: '#F6465D' }}
            />
            <div className="flex-1">
              <div className="font-semibold mb-1" style={{ color: '#F6465D' }}>
                ⚠️ {t('signalSourceNotConfigured', language)}
              </div>
              <div className="text-sm" style={{ color: '#848E9C' }}>
                <p className="mb-2">
                  {t('signalSourceWarningMessage', language)}
                </p>
                <p>
                  <strong>{t('solutions', language)}</strong>
                </p>
                <ul className="list-disc list-inside space-y-1 ml-2 mt-1">
                  <li>点击"📡 {t('signalSource', language)}"按钮配置API地址</li>
                  <li>或在交易员配置中禁用"使用币种池"和"使用OI Top"</li>
                  <li>或在交易员配置中设置自定义币种列表</li>
                </ul>
              </div>
              <button
                onClick={() => setShowSignalSourceModal(true)}
                className="mt-3 px-3 py-1.5 rounded text-sm font-semibold transition-all hover:scale-105"
                style={{
                  background: '#F0B90B',
                  color: '#000',
                }}
              >
                {t('configureSignalSourceNow', language)}
              </button>
            </div>
          </div>
        )}

      {/* Configuration Status */}
      <div className="grid grid-cols-1 lg:grid-cols-2 gap-4 md:gap-6">
        {/* AI Models */}
        <div className="binance-card p-3 md:p-4">
          <h3
            className="text-base md:text-lg font-semibold mb-3 flex items-center gap-2"
            style={{ color: '#EAECEF' }}
          >
            <Brain
              className="w-4 h-4 md:w-5 md:h-5"
              style={{ color: '#60a5fa' }}
            />
            {t('aiModels', language)}
          </h3>
          <div className="space-y-2 md:space-y-3">
            {configuredModels.map((model) => {
              const inUse = isModelInUse(model.id)
              return (
                <div
                  key={model.id}
                  className={`flex items-center justify-between p-2 md:p-3 rounded transition-all ${
                    inUse
                      ? 'cursor-not-allowed'
                      : 'cursor-pointer hover:bg-gray-700'
                  }`}
                  style={{ background: '#0B0E11', border: '1px solid #2B3139' }}
                  onClick={() => handleModelClick(model.id)}
                >
                  <div className="flex items-center gap-2 md:gap-3">
                    <div className="w-7 h-7 md:w-8 md:h-8 flex items-center justify-center flex-shrink-0">
                      {getModelIcon(model.provider || model.id, {
                        width: 28,
                        height: 28,
                      }) || (
                        <div
                          className="w-7 h-7 md:w-8 md:h-8 rounded-full flex items-center justify-center text-xs md:text-sm font-bold"
                          style={{
                            background:
                              model.id === 'deepseek' ? '#60a5fa' : '#c084fc',
                            color: '#fff',
                          }}
                        >
                          {getShortName(model.name)[0]}
                        </div>
                      )}
                    </div>
                    <div className="min-w-0">
                      <div
                        className="font-semibold text-sm md:text-base truncate"
                        style={{ color: '#EAECEF' }}
                      >
                        {getShortName(model.name)}
                      </div>
                      <div className="text-xs" style={{ color: '#848E9C' }}>
                        {inUse
                          ? t('inUse', language)
                          : model.enabled
                            ? t('enabled', language)
                            : t('configured', language)}
                      </div>
                    </div>
                  </div>
                  <div
                    className={`w-2.5 h-2.5 md:w-3 md:h-3 rounded-full flex-shrink-0 ${model.enabled && model.apiKey ? 'bg-green-400' : 'bg-gray-500'}`}
                  />
                </div>
              )
            })}
            {configuredModels.length === 0 && (
              <div
                className="text-center py-6 md:py-8"
                style={{ color: '#848E9C' }}
              >
                <Brain className="w-10 h-10 md:w-12 md:h-12 mx-auto mb-2 opacity-50" />
                <div className="text-xs md:text-sm">
                  {t('noModelsConfigured', language)}
                </div>
              </div>
            )}
          </div>
        </div>

        {/* Exchanges */}
        <div className="binance-card p-3 md:p-4">
          <h3
            className="text-base md:text-lg font-semibold mb-3 flex items-center gap-2"
            style={{ color: '#EAECEF' }}
          >
            <Landmark
              className="w-4 h-4 md:w-5 md:h-5"
              style={{ color: '#F0B90B' }}
            />
            {t('exchanges', language)}
          </h3>
          <div className="space-y-2 md:space-y-3">
            {configuredExchanges.map((exchange) => {
              const inUse = isExchangeInUse(exchange.id)
              return (
                <div
                  key={exchange.id}
                  className={`flex items-center justify-between p-2 md:p-3 rounded transition-all ${
                    inUse
                      ? 'cursor-not-allowed'
                      : 'cursor-pointer hover:bg-gray-700'
                  }`}
                  style={{ background: '#0B0E11', border: '1px solid #2B3139' }}
                  onClick={() => handleExchangeClick(exchange.id)}
                >
                  <div className="flex items-center gap-2 md:gap-3">
                    <div className="w-7 h-7 md:w-8 md:h-8 flex items-center justify-center flex-shrink-0">
                      {getExchangeIcon(exchange.id, { width: 28, height: 28 })}
                    </div>
                    <div className="min-w-0">
                      <div
                        className="font-semibold text-sm md:text-base truncate"
                        style={{ color: '#EAECEF' }}
                      >
                        {getShortName(exchange.name)}
                      </div>
                      <div className="text-xs" style={{ color: '#848E9C' }}>
                        {exchange.type.toUpperCase()} • {inUse ? t('inUse', language) : exchange.enabled ? t('enabled', language) : t('configured', language)}
                        {/* 添加地址信息 */}
                        {inUse && (exchange.hyperliquidWalletAddr || exchange.asterUser) && (
                          <span className="ml-1">
                            ({exchange.hyperliquidWalletAddr
                              ? `${exchange.hyperliquidWalletAddr.slice(0, 6)}...${exchange.hyperliquidWalletAddr.slice(-4)}`
                              : (exchange.asterUser ? `${exchange.asterUser.slice(0, 6)}...${exchange.asterUser.slice(-4)}` : '')
                            })
                          </span>
                        )}
                      </div>
                    </div>
                  </div>
                  <div
                    className={`w-2.5 h-2.5 md:w-3 md:h-3 rounded-full flex-shrink-0 ${exchange.enabled && exchange.apiKey ? 'bg-green-400' : 'bg-gray-500'}`}
                  />
                </div>
              )
            })}
            {configuredExchanges.length === 0 && (
              <div
                className="text-center py-6 md:py-8"
                style={{ color: '#848E9C' }}
              >
                <Landmark className="w-10 h-10 md:w-12 md:h-12 mx-auto mb-2 opacity-50" />
                <div className="text-xs md:text-sm">
                  {t('noExchangesConfigured', language)}
                </div>
              </div>
            )}
          </div>
        </div>
      </div>

      {/* Traders List */}
      <div className="binance-card p-4 md:p-6">
        <div className="flex items-center justify-between mb-4 md:mb-5">
          <h2
            className="text-lg md:text-xl font-bold flex items-center gap-2"
            style={{ color: '#EAECEF' }}
          >
            <Users
              className="w-5 h-5 md:w-6 md:h-6"
              style={{ color: '#F0B90B' }}
            />
            {t('currentTraders', language)}
          </h2>
        </div>

        {traders && traders.length > 0 ? (
          <div className="space-y-3 md:space-y-4">
            {traders.map((trader) => (
              <div
                key={trader.trader_id}
                className="flex flex-col md:flex-row md:items-center justify-between p-3 md:p-4 rounded transition-all hover:translate-y-[-1px] gap-3 md:gap-4"
                style={{ background: '#0B0E11', border: '1px solid #2B3139' }}
              >
                <div className="flex items-center gap-3 md:gap-4">
                  <div
                    className="w-10 h-10 md:w-12 md:h-12 rounded-full flex items-center justify-center flex-shrink-0"
                    style={{
                      background: trader.ai_model.includes('deepseek')
                        ? '#60a5fa'
                        : '#c084fc',
                      color: '#fff',
                    }}
                  >
                    <Bot className="w-5 h-5 md:w-6 md:h-6" />
                  </div>
                  <div className="min-w-0">
                    <div
                      className="font-bold text-base md:text-lg truncate"
                      style={{ color: '#EAECEF' }}
                    >
                      {trader.trader_name}
                    </div>
                    <div
                      className="text-xs md:text-sm truncate"
                      style={{
                        color: trader.ai_model.includes('deepseek')
                          ? '#60a5fa'
                          : '#c084fc',
                      }}
                    >
                      {getModelDisplayName(
                        trader.ai_model.split('_').pop() || trader.ai_model
                      )}{' '}
                      Model • {trader.exchange_id?.toUpperCase()}
                    </div>
                  </div>
                </div>

                <div className="flex items-center gap-3 md:gap-4 flex-wrap md:flex-nowrap">
                  {/* Status */}
                  <div className="text-center">
                    <div className="text-xs mb-1" style={{ color: '#848E9C' }}>
                      {t('status', language)}
                    </div>
                    <div
                      className={`px-2 md:px-3 py-1 rounded text-xs font-bold ${
                        trader.is_running
                          ? 'bg-green-100 text-green-800'
                          : 'bg-red-100 text-red-800'
                      }`}
                      style={
                        trader.is_running
                          ? {
                              background: 'rgba(14, 203, 129, 0.1)',
                              color: '#0ECB81',
                            }
                          : {
                              background: 'rgba(246, 70, 93, 0.1)',
                              color: '#F6465D',
                            }
                      }
                    >
                      {trader.is_running
                        ? t('running', language)
                        : t('stopped', language)}
                    </div>
                  </div>

                  {/* Actions */}
                  <div className="flex gap-1.5 md:gap-2 flex-wrap md:flex-nowrap">
                    <button
                      onClick={() => onTraderSelect?.(trader.trader_id)}
                      className="px-2 md:px-3 py-1.5 md:py-2 rounded text-xs md:text-sm font-semibold transition-all hover:scale-105 flex items-center gap-1 whitespace-nowrap"
                      style={{
                        background: 'rgba(99, 102, 241, 0.1)',
                        color: '#6366F1',
                      }}
                    >
                      <BarChart3 className="w-3 h-3 md:w-4 md:h-4" />
                      {t('view', language)}
                    </button>

                    <button
                      onClick={() => handleEditTrader(trader.trader_id)}
                      disabled={trader.is_running}
                      className="px-2 md:px-3 py-1.5 md:py-2 rounded text-xs md:text-sm font-semibold transition-all hover:scale-105 disabled:opacity-50 disabled:cursor-not-allowed whitespace-nowrap"
                      style={{
                        background: trader.is_running
                          ? 'rgba(132, 142, 156, 0.1)'
                          : 'rgba(255, 193, 7, 0.1)',
                        color: trader.is_running ? '#848E9C' : '#FFC107',
                      }}
                    >
                      ✏️ {t('edit', language)}
                    </button>

                    <button
                      onClick={() =>
                        handleToggleTrader(
                          trader.trader_id,
                          trader.is_running || false
                        )
                      }
                      className="px-2 md:px-3 py-1.5 md:py-2 rounded text-xs md:text-sm font-semibold transition-all hover:scale-105 whitespace-nowrap"
                      style={
                        trader.is_running
                          ? {
                              background: 'rgba(246, 70, 93, 0.1)',
                              color: '#F6465D',
                            }
                          : {
                              background: 'rgba(14, 203, 129, 0.1)',
                              color: '#0ECB81',
                            }
                      }
                    >
                      {trader.is_running
                        ? t('stop', language)
                        : t('start', language)}
                    </button>

                    <button
                      onClick={() => handleDeleteTrader(trader.trader_id)}
                      className="px-2 md:px-3 py-1.5 md:py-2 rounded text-xs md:text-sm font-semibold transition-all hover:scale-105"
                      style={{
                        background: 'rgba(246, 70, 93, 0.1)',
                        color: '#F6465D',
                      }}
                    >
                      <Trash2 className="w-3 h-3 md:w-4 md:h-4" />
                    </button>
                  </div>
                </div>
              </div>
            ))}
          </div>
        ) : (
          <div
            className="text-center py-12 md:py-16"
            style={{ color: '#848E9C' }}
          >
            <Bot className="w-16 h-16 md:w-24 md:h-24 mx-auto mb-3 md:mb-4 opacity-50" />
            <div className="text-base md:text-lg font-semibold mb-2">
              {t('noTraders', language)}
            </div>
            <div className="text-xs md:text-sm mb-3 md:mb-4">
              {t('createFirstTrader', language)}
            </div>
            {(configuredModels.length === 0 ||
              configuredExchanges.length === 0) && (
              <div className="text-xs md:text-sm text-yellow-500">
                {configuredModels.length === 0 &&
                configuredExchanges.length === 0
                  ? t('configureModelsAndExchangesFirst', language)
                  : configuredModels.length === 0
                    ? t('configureModelsFirst', language)
                    : t('configureExchangesFirst', language)}
              </div>
            )}
          </div>
        )}
      </div>

      {/* Create Trader Modal */}
      {showCreateModal && (
        <TraderConfigModal
          isOpen={showCreateModal}
          isEditMode={false}
          availableModels={enabledModels}
          availableExchanges={enabledExchanges}
          onSave={handleCreateTrader}
          onClose={() => setShowCreateModal(false)}
        />
      )}

      {/* Edit Trader Modal */}
      {showEditModal && editingTrader && (
        <TraderConfigModal
          isOpen={showEditModal}
          isEditMode={true}
          traderData={editingTrader}
          availableModels={enabledModels}
          availableExchanges={enabledExchanges}
          onSave={handleSaveEditTrader}
          onClose={() => {
            setShowEditModal(false)
            setEditingTrader(null)
          }}
        />
      )}

      {/* Model Configuration Modal */}
      {showModelModal && (
        <ModelConfigModal
          allModels={supportedModels}
          configuredModels={allModels}
          editingModelId={editingModel}
          onSave={handleSaveModelConfig}
          onDelete={handleDeleteModelConfig}
          onClose={() => {
            setShowModelModal(false)
            setEditingModel(null)
          }}
          language={language}
        />
      )}

      {/* Exchange Configuration Modal */}
      {showExchangeModal && (
        <ExchangeConfigModal
          allExchanges={supportedExchanges}
          configuredExchanges={allExchanges}
          editingExchangeId={editingExchange}
          onSave={handleSaveExchangeConfig}
          onDelete={handleDeleteExchangeConfig}
          onClose={() => {
            setShowExchangeModal(false)
            setEditingExchange(null)
          }}
          language={language}
        />
      )}

      {/* Signal Source Configuration Modal */}
      {showSignalSourceModal && (
        <SignalSourceModal
          coinPoolUrl={userSignalSource.coinPoolUrl}
          oiTopUrl={userSignalSource.oiTopUrl}
          onSave={handleSaveSignalSource}
          onClose={() => setShowSignalSourceModal(false)}
          language={language}
        />
      )}
    </div>
  )
}

// Tooltip Helper Component
function Tooltip({
  content,
  children,
}: {
  content: string
  children: React.ReactNode
}) {
  const [show, setShow] = useState(false)

  return (
    <div className="relative inline-block">
      <div
        onMouseEnter={() => setShow(true)}
        onMouseLeave={() => setShow(false)}
        onClick={() => setShow(!show)}
      >
        {children}
      </div>
      {show && (
        <div
          className="absolute z-10 px-3 py-2 text-sm rounded-lg shadow-lg w-64 left-1/2 transform -translate-x-1/2 bottom-full mb-2"
          style={{
            background: '#2B3139',
            color: '#EAECEF',
            border: '1px solid #474D57',
          }}
        >
          {content}
          <div
            className="absolute left-1/2 transform -translate-x-1/2 top-full"
            style={{
              width: 0,
              height: 0,
              borderLeft: '6px solid transparent',
              borderRight: '6px solid transparent',
              borderTop: '6px solid #2B3139',
            }}
          />
        </div>
      )}
    </div>
  )
}

// Signal Source Configuration Modal Component
function SignalSourceModal({
  coinPoolUrl,
  oiTopUrl,
  onSave,
  onClose,
  language,
}: {
  coinPoolUrl: string
  oiTopUrl: string
  onSave: (coinPoolUrl: string, oiTopUrl: string) => void
  onClose: () => void
  language: Language
}) {
  const [coinPool, setCoinPool] = useState(coinPoolUrl || '')
  const [oiTop, setOiTop] = useState(oiTopUrl || '')

  const handleSubmit = (e: React.FormEvent) => {
    e.preventDefault()
    onSave(coinPool.trim(), oiTop.trim())
  }

  return (
    <div className="fixed inset-0 bg-black bg-opacity-50 flex items-center justify-center z-50 p-4">
      <div
        className="bg-gray-800 rounded-lg p-6 w-full max-w-lg relative"
        style={{ background: '#1E2329' }}
      >
        <h3 className="text-xl font-bold mb-4" style={{ color: '#EAECEF' }}>
          📡 {t('signalSourceConfig', language)}
        </h3>

        <form onSubmit={handleSubmit} className="space-y-4">
          <div>
            <label
              className="block text-sm font-semibold mb-2"
              style={{ color: '#EAECEF' }}
            >
              COIN POOL URL
            </label>
            <input
              type="url"
              value={coinPool}
              onChange={(e) => setCoinPool(e.target.value)}
              placeholder="https://api.example.com/coinpool"
              className="w-full px-3 py-2 rounded"
              style={{
                background: '#0B0E11',
                border: '1px solid #2B3139',
                color: '#EAECEF',
              }}
            />
            <div className="text-xs mt-1" style={{ color: '#848E9C' }}>
              {t('coinPoolDescription', language)}
            </div>
          </div>

          <div>
            <label
              className="block text-sm font-semibold mb-2"
              style={{ color: '#EAECEF' }}
            >
              OI TOP URL
            </label>
            <input
              type="url"
              value={oiTop}
              onChange={(e) => setOiTop(e.target.value)}
              placeholder="https://api.example.com/oitop"
              className="w-full px-3 py-2 rounded"
              style={{
                background: '#0B0E11',
                border: '1px solid #2B3139',
                color: '#EAECEF',
              }}
            />
            <div className="text-xs mt-1" style={{ color: '#848E9C' }}>
              {t('oiTopDescription', language)}
            </div>
          </div>

          <div
            className="p-4 rounded"
            style={{
              background: 'rgba(240, 185, 11, 0.1)',
              border: '1px solid rgba(240, 185, 11, 0.2)',
            }}
          >
            <div
              className="text-sm font-semibold mb-2"
              style={{ color: '#F0B90B' }}
            >
              ℹ️ {t('information', language)}
            </div>
            <div className="text-xs space-y-1" style={{ color: '#848E9C' }}>
              <div>{t('signalSourceInfo1', language)}</div>
              <div>{t('signalSourceInfo2', language)}</div>
              <div>{t('signalSourceInfo3', language)}</div>
            </div>
          </div>

          <div className="flex gap-3 mt-6">
            <button
              type="button"
              onClick={onClose}
              className="flex-1 px-4 py-2 rounded text-sm font-semibold"
              style={{ background: '#2B3139', color: '#848E9C' }}
            >
              {t('cancel', language)}
            </button>
            <button
              type="submit"
              className="flex-1 px-4 py-2 rounded text-sm font-semibold"
              style={{ background: '#F0B90B', color: '#000' }}
            >
              {t('save', language)}
            </button>
          </div>
        </form>
      </div>
    </div>
  )
}

// Model Configuration Modal Component
function ModelConfigModal({
  allModels,
  configuredModels,
  editingModelId,
  onSave,
  onDelete,
  onClose,
  language,
}: {
  allModels: AIModel[]
  configuredModels: AIModel[]
  editingModelId: string | null
  onSave: (
    modelId: string,
    apiKey: string,
    baseUrl?: string,
    modelName?: string
  ) => void
  onDelete: (modelId: string) => void
  onClose: () => void
  language: Language
}) {
  const [selectedModelId, setSelectedModelId] = useState(editingModelId || '')
  const [apiKey, setApiKey] = useState('')
  const [baseUrl, setBaseUrl] = useState('')
  const [modelName, setModelName] = useState('')

  // 获取当前编辑的模型信息 - 编辑时从已配置的模型中查找，新建时从所有支持的模型中查找
  const selectedModel = editingModelId
    ? configuredModels?.find((m) => m.id === selectedModelId)
    : allModels?.find((m) => m.id === selectedModelId)

  // 如果是编辑现有模型，初始化API Key、Base URL和Model Name
  useEffect(() => {
    if (editingModelId && selectedModel) {
      setApiKey(selectedModel.apiKey || '')
      setBaseUrl(selectedModel.customApiUrl || '')
      setModelName(selectedModel.customModelName || '')
    }
  }, [editingModelId, selectedModel])

  const handleSubmit = (e: React.FormEvent) => {
    e.preventDefault()
    if (!selectedModelId || !apiKey.trim()) return

    onSave(
      selectedModelId,
      apiKey.trim(),
      baseUrl.trim() || undefined,
      modelName.trim() || undefined
    )
  }

  // 可选择的模型列表（所有支持的模型）
  const availableModels = allModels || []

  return (
    <div className="fixed inset-0 bg-black bg-opacity-50 flex items-center justify-center z-50 p-4">
      <div
        className="bg-gray-800 rounded-lg p-6 w-full max-w-lg relative"
        style={{ background: '#1E2329' }}
      >
        <div className="flex items-center justify-between mb-4">
          <h3 className="text-xl font-bold" style={{ color: '#EAECEF' }}>
            {editingModelId
              ? t('editAIModel', language)
              : t('addAIModel', language)}
          </h3>
          {editingModelId && (
            <button
              type="button"
              onClick={() => {
                if (confirm(t('confirmDeleteModel', language))) {
                  onDelete(editingModelId)
                }
              }}
              className="p-2 rounded hover:bg-red-100 transition-colors"
              style={{ background: 'rgba(246, 70, 93, 0.1)', color: '#F6465D' }}
              title={t('deleteConfigFailed', language)}
            >
              <Trash2 className="w-4 h-4" />
            </button>
          )}
        </div>

        <form onSubmit={handleSubmit} className="space-y-4">
          {!editingModelId && (
            <div>
              <label
                className="block text-sm font-semibold mb-2"
                style={{ color: '#EAECEF' }}
              >
                {t('selectModel', language)}
              </label>
              <select
                value={selectedModelId}
                onChange={(e) => setSelectedModelId(e.target.value)}
                className="w-full px-3 py-2 rounded"
                style={{
                  background: '#0B0E11',
                  border: '1px solid #2B3139',
                  color: '#EAECEF',
                }}
                required
              >
                <option value="">{t('pleaseSelectModel', language)}</option>
                {availableModels.map((model) => (
                  <option key={model.id} value={model.id}>
                    {getShortName(model.name)} ({model.provider})
                  </option>
                ))}
              </select>
            </div>
          )}

          {selectedModel && (
            <div
              className="p-4 rounded"
              style={{ background: '#0B0E11', border: '1px solid #2B3139' }}
            >
              <div className="flex items-center gap-3 mb-3">
                <div className="w-8 h-8 flex items-center justify-center">
                  {getModelIcon(selectedModel.provider || selectedModel.id, {
                    width: 32,
                    height: 32,
                  }) || (
                    <div
                      className="w-8 h-8 rounded-full flex items-center justify-center text-sm font-bold"
                      style={{
                        background:
                          selectedModel.id === 'deepseek'
                            ? '#60a5fa'
                            : '#c084fc',
                        color: '#fff',
                      }}
                    >
                      {selectedModel.name[0]}
                    </div>
                  )}
                </div>
                <div>
                  <div className="font-semibold" style={{ color: '#EAECEF' }}>
                    {getShortName(selectedModel.name)}
                  </div>
                  <div className="text-xs" style={{ color: '#848E9C' }}>
                    {selectedModel.provider} • {selectedModel.id}
                  </div>
                </div>
              </div>
            </div>
          )}

          {selectedModel && (
            <>
              <div>
                <label
                  className="block text-sm font-semibold mb-2"
                  style={{ color: '#EAECEF' }}
                >
                  API Key
                </label>
                <input
                  type="password"
                  value={apiKey}
                  onChange={(e) => setApiKey(e.target.value)}
                  placeholder={t('enterAPIKey', language)}
                  className="w-full px-3 py-2 rounded"
                  style={{
                    background: '#0B0E11',
                    border: '1px solid #2B3139',
                    color: '#EAECEF',
                  }}
                  required
                />
              </div>

              <div>
                <label
                  className="block text-sm font-semibold mb-2"
                  style={{ color: '#EAECEF' }}
                >
                  {t('customBaseURL', language)}
                </label>
                <input
                  type="url"
                  value={baseUrl}
                  onChange={(e) => setBaseUrl(e.target.value)}
                  placeholder={t('customBaseURLPlaceholder', language)}
                  className="w-full px-3 py-2 rounded"
                  style={{
                    background: '#0B0E11',
                    border: '1px solid #2B3139',
                    color: '#EAECEF',
                  }}
                />
                <div className="text-xs mt-1" style={{ color: '#848E9C' }}>
                  {t('leaveBlankForDefault', language)}
                </div>
              </div>

              <div>
                <label
                  className="block text-sm font-semibold mb-2"
                  style={{ color: '#EAECEF' }}
                >
                  Model Name (可选)
                </label>
                <input
                  type="text"
                  value={modelName}
                  onChange={(e) => setModelName(e.target.value)}
                  placeholder="例如: deepseek-chat, qwen3-max, gpt-5"
                  className="w-full px-3 py-2 rounded"
                  style={{
                    background: '#0B0E11',
                    border: '1px solid #2B3139',
                    color: '#EAECEF',
                  }}
                />
                <div className="text-xs mt-1" style={{ color: '#848E9C' }}>
                  留空使用默认模型名称
                </div>
              </div>

              <div
                className="p-4 rounded"
                style={{
                  background: 'rgba(240, 185, 11, 0.1)',
                  border: '1px solid rgba(240, 185, 11, 0.2)',
                }}
              >
                <div
                  className="text-sm font-semibold mb-2"
                  style={{ color: '#F0B90B' }}
                >
                  ℹ️ {t('information', language)}
                </div>
                <div className="text-xs space-y-1" style={{ color: '#848E9C' }}>
                  <div>{t('modelConfigInfo1', language)}</div>
                  <div>{t('modelConfigInfo2', language)}</div>
                  <div>{t('modelConfigInfo3', language)}</div>
                </div>
              </div>
            </>
          )}

          <div className="flex gap-3 mt-6">
            <button
              type="button"
              onClick={onClose}
              className="flex-1 px-4 py-2 rounded text-sm font-semibold"
              style={{ background: '#2B3139', color: '#848E9C' }}
            >
              {t('cancel', language)}
            </button>
            <button
              type="submit"
              disabled={!selectedModel || !apiKey.trim()}
              className="flex-1 px-4 py-2 rounded text-sm font-semibold disabled:opacity-50"
              style={{ background: '#F0B90B', color: '#000' }}
            >
              {t('saveConfig', language)}
            </button>
          </div>
        </form>
      </div>
    </div>
  )
}

// Exchange Configuration Modal Component
function ExchangeConfigModal({
  allExchanges,
  configuredExchanges,
  editingExchangeId,
  onSave,
  onDelete,
  onClose,
  language,
}: {
  allExchanges: Exchange[]
<<<<<<< HEAD
  configuredExchanges: Exchange[]
=======
>>>>>>> 7e2199d9
  editingExchangeId: string | null
  onSave: (
    exchangeId: string,
    apiKey: string,
    secretKey?: string,
    testnet?: boolean,
    hyperliquidWalletAddr?: string,
    asterUser?: string,
    asterSigner?: string,
    asterPrivateKey?: string
  ) => Promise<void>
  onDelete: (exchangeId: string) => void
  onClose: () => void
  language: Language
}) {
  const [selectedExchangeId, setSelectedExchangeId] = useState(
    editingExchangeId || ''
  )
  const [apiKey, setApiKey] = useState('')
  const [secretKey, setSecretKey] = useState('')
  const [passphrase, setPassphrase] = useState('')
  const [testnet, setTestnet] = useState(false)
  const [showGuide, setShowGuide] = useState(false)
  const [serverIP, setServerIP] = useState<{
    public_ip: string
    message: string
  } | null>(null)
  const [loadingIP, setLoadingIP] = useState(false)
  const [copiedIP, setCopiedIP] = useState(false)

  // 币安配置指南展开状态
  const [showBinanceGuide, setShowBinanceGuide] = useState(false)

<<<<<<< HEAD
  // Hyperliquid 特定字段
  const [hyperliquidWalletAddr, setHyperliquidWalletAddr] = useState('')

=======
>>>>>>> 7e2199d9
  // Aster 特定字段
  const [asterUser, setAsterUser] = useState('')
  const [asterSigner, setAsterSigner] = useState('')
  const [asterPrivateKey, setAsterPrivateKey] = useState('')

<<<<<<< HEAD
  // 获取当前选择的交易所信息
  // 编辑模式：从 configuredExchanges 查找（包含用户配置的 apiKey、secretKey 等）
  // 新增模式：从 allExchanges 查找（系统支持的交易所列表）
  const selectedExchange = editingExchangeId
    ? configuredExchanges?.find(e => e.id === selectedExchangeId)
    : allExchanges?.find(e => e.id === selectedExchangeId);
=======
  // 获取当前编辑的交易所信息
  const selectedExchange = allExchanges?.find(
    (e) => e.id === selectedExchangeId
  )
>>>>>>> 7e2199d9

  // 如果是编辑现有交易所，初始化表单数据
  useEffect(() => {
    if (editingExchangeId && selectedExchange) {
      setApiKey(selectedExchange.apiKey || '')
      setSecretKey(selectedExchange.secretKey || '')
      setPassphrase('') // Don't load existing passphrase for security
      setTestnet(selectedExchange.testnet || false)

<<<<<<< HEAD
      // Hyperliquid 字段
      setHyperliquidWalletAddr(selectedExchange.hyperliquidWalletAddr || '')

=======
>>>>>>> 7e2199d9
      // Aster 字段
      setAsterUser(selectedExchange.asterUser || '')
      setAsterSigner(selectedExchange.asterSigner || '')
      setAsterPrivateKey('') // Don't load existing private key for security
    }
  }, [editingExchangeId, selectedExchange])

  // 加载服务器IP（当选择binance时）
  useEffect(() => {
    if (selectedExchangeId === 'binance' && !serverIP) {
      setLoadingIP(true)
      api
        .getServerIP()
        .then((data) => {
          setServerIP(data)
        })
        .catch((err) => {
          console.error('Failed to load server IP:', err)
        })
        .finally(() => {
          setLoadingIP(false)
        })
    }
  }, [selectedExchangeId])

  const handleCopyIP = (ip: string) => {
    navigator.clipboard.writeText(ip).then(() => {
      setCopiedIP(true)
      setTimeout(() => setCopiedIP(false), 2000)
    })
  }

  const handleSubmit = async (e: React.FormEvent) => {
    e.preventDefault()
    if (!selectedExchangeId) return

    // 根据交易所类型验证不同字段
    if (selectedExchange?.id === 'binance') {
      if (!apiKey.trim() || !secretKey.trim()) return
      await onSave(selectedExchangeId, apiKey.trim(), secretKey.trim(), testnet)
    } else if (selectedExchange?.id === 'hyperliquid') {
      if (!apiKey.trim()) return // 只验证私钥，钱包地址自动从私钥生成
<<<<<<< HEAD
      await onSave(selectedExchangeId, apiKey.trim(), '', testnet, hyperliquidWalletAddr.trim() || '') // 保留现有钱包地址
=======
      await onSave(selectedExchangeId, apiKey.trim(), '', testnet, '') // 传空字符串，后端自动生成地址
>>>>>>> 7e2199d9
    } else if (selectedExchange?.id === 'aster') {
      if (!asterUser.trim() || !asterSigner.trim() || !asterPrivateKey.trim())
        return
      await onSave(
        selectedExchangeId,
        '',
        '',
        testnet,
        undefined,
        asterUser.trim(),
        asterSigner.trim(),
        asterPrivateKey.trim()
      )
    } else if (selectedExchange?.id === 'okx') {
      if (!apiKey.trim() || !secretKey.trim() || !passphrase.trim()) return
      await onSave(selectedExchangeId, apiKey.trim(), secretKey.trim(), testnet)
    } else {
      // 默认情况（其他CEX交易所）
      if (!apiKey.trim() || !secretKey.trim()) return
      await onSave(selectedExchangeId, apiKey.trim(), secretKey.trim(), testnet)
    }
  }

  // 可选择的交易所列表（所有支持的交易所）
  const availableExchanges = allExchanges || []

  return (
    <div className="fixed inset-0 bg-black bg-opacity-50 flex items-center justify-center z-50 p-4">
      <div
        className="bg-gray-800 rounded-lg p-6 w-full max-w-lg relative"
        style={{ background: '#1E2329' }}
      >
        <div className="flex items-center justify-between mb-4">
          <h3 className="text-xl font-bold" style={{ color: '#EAECEF' }}>
            {editingExchangeId
              ? t('editExchange', language)
              : t('addExchange', language)}
          </h3>
          <div className="flex items-center gap-2">
            {selectedExchange?.id === 'binance' && (
              <button
                type="button"
                onClick={() => setShowGuide(true)}
                className="px-3 py-2 rounded text-sm font-semibold transition-all hover:scale-105 flex items-center gap-2"
                style={{
                  background: 'rgba(240, 185, 11, 0.1)',
                  color: '#F0B90B',
                }}
              >
                <BookOpen className="w-4 h-4" />
                {t('viewGuide', language)}
              </button>
            )}
            {editingExchangeId && (
              <button
                type="button"
                onClick={() => {
                  if (confirm(t('confirmDeleteExchange', language))) {
                    onDelete(editingExchangeId)
                  }
                }}
                className="p-2 rounded hover:bg-red-100 transition-colors"
                style={{
                  background: 'rgba(246, 70, 93, 0.1)',
                  color: '#F6465D',
                }}
                title={t('deleteConfigFailed', language)}
              >
                <Trash2 className="w-4 h-4" />
              </button>
            )}
          </div>
        </div>

        <form onSubmit={handleSubmit} className="space-y-4">
          {!editingExchangeId && (
            <div>
              <label
                className="block text-sm font-semibold mb-2"
                style={{ color: '#EAECEF' }}
              >
                {t('selectExchange', language)}
              </label>
              <select
                value={selectedExchangeId}
                onChange={(e) => setSelectedExchangeId(e.target.value)}
                className="w-full px-3 py-2 rounded"
                style={{
                  background: '#0B0E11',
                  border: '1px solid #2B3139',
                  color: '#EAECEF',
                }}
                required
              >
                <option value="">{t('pleaseSelectExchange', language)}</option>
                {availableExchanges.map((exchange) => (
                  <option key={exchange.id} value={exchange.id}>
                    {getShortName(exchange.name)} ({exchange.type.toUpperCase()}
                    )
                  </option>
                ))}
              </select>
            </div>
          )}

          {selectedExchange && (
            <div
              className="p-4 rounded"
              style={{ background: '#0B0E11', border: '1px solid #2B3139' }}
            >
              <div className="flex items-center gap-3 mb-3">
                <div className="w-8 h-8 flex items-center justify-center">
                  {getExchangeIcon(selectedExchange.id, {
                    width: 32,
                    height: 32,
                  })}
                </div>
                <div>
                  <div className="font-semibold" style={{ color: '#EAECEF' }}>
                    {getShortName(selectedExchange.name)}
                  </div>
                  <div className="text-xs" style={{ color: '#848E9C' }}>
                    {selectedExchange.type.toUpperCase()} •{' '}
                    {selectedExchange.id}
                  </div>
                </div>
              </div>
            </div>
          )}

          {selectedExchange && (
            <>
              {/* Binance 和其他 CEX 交易所的字段 */}
              {(selectedExchange.id === 'binance' ||
                selectedExchange.type === 'cex') &&
                selectedExchange.id !== 'hyperliquid' &&
                selectedExchange.id !== 'aster' && (
                  <>
                    {/* 币安用户配置提示 (D1 方案) */}
                    {selectedExchange.id === 'binance' && (
                      <div
                        className="mb-4 p-3 rounded cursor-pointer transition-colors"
                        style={{
                          background: '#1a3a52',
                          border: '1px solid #2b5278',
                        }}
                        onClick={() => setShowBinanceGuide(!showBinanceGuide)}
                      >
                        <div className="flex items-center justify-between">
                          <div className="flex items-center gap-2">
                            <span style={{ color: '#58a6ff' }}>ℹ️</span>
                            <span
                              className="text-sm font-medium"
                              style={{ color: '#EAECEF' }}
                            >
                              <strong>币安用户必读：</strong>
                              使用「现货与合约交易」API，不要用「统一账户 API」
                            </span>
                          </div>
                          <span style={{ color: '#8b949e' }}>
                            {showBinanceGuide ? '▲' : '▼'}
                          </span>
                        </div>

                        {/* 展开的详细说明 */}
                        {showBinanceGuide && (
                          <div
                            className="mt-3 pt-3"
                            style={{
                              borderTop: '1px solid #2b5278',
                              fontSize: '0.875rem',
                              color: '#c9d1d9',
                            }}
                            onClick={(e) => e.stopPropagation()}
                          >
                            <p className="mb-2" style={{ color: '#8b949e' }}>
                              <strong>原因：</strong>统一账户 API
                              权限结构不同，会导致订单提交失败
                            </p>

                            <p
                              className="font-semibold mb-1"
                              style={{ color: '#EAECEF' }}
                            >
                              正确配置步骤：
                            </p>
                            <ol
                              className="list-decimal list-inside space-y-1 mb-3"
                              style={{ paddingLeft: '0.5rem' }}
                            >
                              <li>
                                登录币安 → 个人中心 → <strong>API 管理</strong>
                              </li>
                              <li>
                                创建 API → 选择「
                                <strong>系统生成的 API 密钥</strong>」
                              </li>
                              <li>
                                勾选「<strong>现货与合约交易</strong>」（
                                <span style={{ color: '#f85149' }}>
                                  不选统一账户
                                </span>
                                ）
                              </li>
                              <li>
                                IP 限制选「<strong>无限制</strong>」或添加服务器
                                IP
                              </li>
                            </ol>

                            <p
                              className="mb-2 p-2 rounded"
                              style={{
                                background: '#3d2a00',
                                border: '1px solid #9e6a03',
                              }}
                            >
                              💡 <strong>多资产模式用户注意：</strong>
                              如果您开启了多资产模式，将强制使用全仓模式。建议关闭多资产模式以支持逐仓交易。
                            </p>

                            <a
                              href="https://www.binance.com/zh-CN/support/faq/how-to-create-api-keys-on-binance-360002502072"
                              target="_blank"
                              rel="noopener noreferrer"
                              className="inline-block text-sm hover:underline"
                              style={{ color: '#58a6ff' }}
                            >
                              📖 查看币安官方教程 ↗
                            </a>
                          </div>
                        )}
                      </div>
                    )}

                    <div>
                      <label
                        className="block text-sm font-semibold mb-2"
                        style={{ color: '#EAECEF' }}
                      >
                        {t('apiKey', language)}
                      </label>
                      <input
                        type="password"
                        value={apiKey}
                        onChange={(e) => setApiKey(e.target.value)}
                        placeholder={t('enterAPIKey', language)}
                        className="w-full px-3 py-2 rounded"
                        style={{
                          background: '#0B0E11',
                          border: '1px solid #2B3139',
                          color: '#EAECEF',
                        }}
                        required
                      />
                    </div>

                    <div>
                      <label
                        className="block text-sm font-semibold mb-2"
                        style={{ color: '#EAECEF' }}
                      >
                        {t('secretKey', language)}
                      </label>
                      <input
                        type="password"
                        value={secretKey}
                        onChange={(e) => setSecretKey(e.target.value)}
                        placeholder={t('enterSecretKey', language)}
                        className="w-full px-3 py-2 rounded"
                        style={{
                          background: '#0B0E11',
                          border: '1px solid #2B3139',
                          color: '#EAECEF',
                        }}
                        required
                      />
                    </div>

                    <div>
                      <label
                        className="block text-sm font-semibold mb-2"
                        style={{ color: '#EAECEF' }}
                      >
                        {t('secretKey', language)}
                      </label>
                      <input
                        type="password"
                        value={secretKey}
                        onChange={(e) => setSecretKey(e.target.value)}
                        placeholder={t('enterSecretKey', language)}
                        className="w-full px-3 py-2 rounded"
                        style={{
                          background: '#0B0E11',
                          border: '1px solid #2B3139',
                          color: '#EAECEF',
                        }}
                        required
                      />
                    </div>

                    {selectedExchange.id === 'okx' && (
                      <div>
                        <label
                          className="block text-sm font-semibold mb-2"
                          style={{ color: '#EAECEF' }}
                        >
                          {t('passphrase', language)}
                        </label>
                        <input
                          type="password"
                          value={passphrase}
                          onChange={(e) => setPassphrase(e.target.value)}
                          placeholder={t('enterPassphrase', language)}
                          className="w-full px-3 py-2 rounded"
                          style={{
                            background: '#0B0E11',
                            border: '1px solid #2B3139',
                            color: '#EAECEF',
                          }}
                          required
                        />
                      </div>
                    )}

                    {/* Binance 白名单IP提示 */}
                    {selectedExchange.id === 'binance' && (
                      <div
                        className="p-4 rounded"
                        style={{
                          background: 'rgba(240, 185, 11, 0.1)',
                          border: '1px solid rgba(240, 185, 11, 0.2)',
                        }}
                      >
                        <div
                          className="text-sm font-semibold mb-2"
                          style={{ color: '#F0B90B' }}
                        >
                          {t('whitelistIP', language)}
                        </div>
                        <div
                          className="text-xs mb-3"
                          style={{ color: '#848E9C' }}
                        >
                          {t('whitelistIPDesc', language)}
                        </div>

                        {loadingIP ? (
                          <div className="text-xs" style={{ color: '#848E9C' }}>
                            {t('loadingServerIP', language)}
                          </div>
                        ) : serverIP && serverIP.public_ip ? (
                          <div
                            className="flex items-center gap-2 p-2 rounded"
                            style={{ background: '#0B0E11' }}
                          >
                            <code
                              className="flex-1 text-sm font-mono"
                              style={{ color: '#F0B90B' }}
                            >
                              {serverIP.public_ip}
                            </code>
                            <button
                              type="button"
                              onClick={() => handleCopyIP(serverIP.public_ip)}
                              className="px-3 py-1 rounded text-xs font-semibold transition-all hover:scale-105"
                              style={{
                                background: 'rgba(240, 185, 11, 0.2)',
                                color: '#F0B90B',
                              }}
                            >
                              {copiedIP
                                ? t('ipCopied', language)
                                : t('copyIP', language)}
                            </button>
                          </div>
                        ) : null}
                      </div>
                    )}
                  </>
                )}

              {/* Hyperliquid 交易所的字段 */}
              {selectedExchange.id === 'hyperliquid' && (
                <>
                  <div>
                    <label
                      className="block text-sm font-semibold mb-2"
                      style={{ color: '#EAECEF' }}
                    >
                      {t('privateKey', language)}
                    </label>
                    <input
                      type="password"
                      value={apiKey}
                      onChange={(e) => setApiKey(e.target.value)}
                      placeholder={t('enterPrivateKey', language)}
                      className="w-full px-3 py-2 rounded"
                      style={{
                        background: '#0B0E11',
                        border: '1px solid #2B3139',
                        color: '#EAECEF',
                      }}
                      required
                    />
                    <div className="text-xs mt-1" style={{ color: '#848E9C' }}>
                      {t('hyperliquidPrivateKeyDesc', language)}
                    </div>
                  </div>
<<<<<<< HEAD
                  
                  <div>
                    <label
                      className="block text-sm font-semibold mb-2"
                      style={{ color: '#EAECEF' }}
                    >
                      钱包地址
                    </label>
                    <input
                      type="text"
                      value={hyperliquidWalletAddr}
                      onChange={(e) => setHyperliquidWalletAddr(e.target.value)}
                      placeholder="钱包地址（可选，通常由私钥自动生成）"
                      className="w-full px-3 py-2 rounded"
                      style={{
                        background: '#0B0E11',
                        border: '1px solid #2B3139',
                        color: '#EAECEF',
                      }}
                    />
                    <div className="text-xs mt-1" style={{ color: '#848E9C' }}>
                      钱包地址通常由私钥自动生成，编辑时可查看或修改
                    </div>
                  </div>
=======
>>>>>>> 7e2199d9
                </>
              )}

              {/* Aster 交易所的字段 */}
              {selectedExchange.id === 'aster' && (
                <>
                  <div>
                    <label
                      className="block text-sm font-semibold mb-2 flex items-center gap-2"
                      style={{ color: '#EAECEF' }}
                    >
                      {t('user', language)}
                      <Tooltip content={t('asterUserDesc', language)}>
                        <HelpCircle
                          className="w-4 h-4 cursor-help"
                          style={{ color: '#F0B90B' }}
                        />
                      </Tooltip>
                    </label>
                    <input
                      type="text"
                      value={asterUser}
                      onChange={(e) => setAsterUser(e.target.value)}
                      placeholder={t('enterUser', language)}
                      className="w-full px-3 py-2 rounded"
                      style={{
                        background: '#0B0E11',
                        border: '1px solid #2B3139',
                        color: '#EAECEF',
                      }}
                      required
                    />
                  </div>

                  <div>
                    <label
                      className="block text-sm font-semibold mb-2 flex items-center gap-2"
                      style={{ color: '#EAECEF' }}
                    >
                      {t('signer', language)}
                      <Tooltip content={t('asterSignerDesc', language)}>
                        <HelpCircle
                          className="w-4 h-4 cursor-help"
                          style={{ color: '#F0B90B' }}
                        />
                      </Tooltip>
                    </label>
                    <input
                      type="text"
                      value={asterSigner}
                      onChange={(e) => setAsterSigner(e.target.value)}
                      placeholder={t('enterSigner', language)}
                      className="w-full px-3 py-2 rounded"
                      style={{
                        background: '#0B0E11',
                        border: '1px solid #2B3139',
                        color: '#EAECEF',
                      }}
                      required
                    />
                  </div>

                  <div>
                    <label
                      className="block text-sm font-semibold mb-2 flex items-center gap-2"
                      style={{ color: '#EAECEF' }}
                    >
                      {t('privateKey', language)}
                      <Tooltip content={t('asterPrivateKeyDesc', language)}>
                        <HelpCircle
                          className="w-4 h-4 cursor-help"
                          style={{ color: '#F0B90B' }}
                        />
                      </Tooltip>
                    </label>
                    <input
                      type="password"
                      value={asterPrivateKey}
                      onChange={(e) => setAsterPrivateKey(e.target.value)}
                      placeholder={t('enterPrivateKey', language)}
                      className="w-full px-3 py-2 rounded"
                      style={{
                        background: '#0B0E11',
                        border: '1px solid #2B3139',
                        color: '#EAECEF',
                      }}
                      required
                    />
                  </div>
                </>
              )}

              <div>
                <label className="flex items-center gap-2 text-sm">
                  <input
                    type="checkbox"
                    checked={testnet}
                    onChange={(e) => setTestnet(e.target.checked)}
                    className="form-checkbox rounded"
                    style={{ accentColor: '#F0B90B' }}
                  />
                  <span style={{ color: '#EAECEF' }}>
                    {t('useTestnet', language)}
                  </span>
                </label>
                <div className="text-xs mt-1" style={{ color: '#848E9C' }}>
                  {t('testnetDescription', language)}
                </div>
              </div>

              <div
                className="p-4 rounded"
                style={{
                  background: 'rgba(240, 185, 11, 0.1)',
                  border: '1px solid rgba(240, 185, 11, 0.2)',
                }}
              >
                <div
                  className="text-sm font-semibold mb-2"
                  style={{ color: '#F0B90B' }}
                >
                  <span className="inline-flex items-center gap-1">
                    <AlertTriangle className="w-4 h-4" />{' '}
                    {t('securityWarning', language)}
                  </span>
                </div>
                <div className="text-xs space-y-1" style={{ color: '#848E9C' }}>
                  {selectedExchange.id === 'aster' && (
                    <div>{t('asterUsdtWarning', language)}</div>
                  )}
                  <div>{t('exchangeConfigWarning1', language)}</div>
                  <div>{t('exchangeConfigWarning2', language)}</div>
                  <div>{t('exchangeConfigWarning3', language)}</div>
                </div>
              </div>
            </>
          )}

          <div className="flex gap-3 mt-6">
            <button
              type="button"
              onClick={onClose}
              className="flex-1 px-4 py-2 rounded text-sm font-semibold"
              style={{ background: '#2B3139', color: '#848E9C' }}
            >
              {t('cancel', language)}
            </button>
            <button
              type="submit"
              disabled={
                !selectedExchange ||
                (selectedExchange.id === 'binance' &&
                  (!apiKey.trim() || !secretKey.trim())) ||
                (selectedExchange.id === 'okx' &&
                  (!apiKey.trim() ||
                    !secretKey.trim() ||
                    !passphrase.trim())) ||
                (selectedExchange.id === 'hyperliquid' && !apiKey.trim()) || // 只验证私钥，钱包地址可选
                (selectedExchange.id === 'aster' &&
                  (!asterUser.trim() ||
                    !asterSigner.trim() ||
                    !asterPrivateKey.trim())) ||
                (selectedExchange.type === 'cex' &&
                  selectedExchange.id !== 'hyperliquid' &&
                  selectedExchange.id !== 'aster' &&
                  selectedExchange.id !== 'binance' &&
                  selectedExchange.id !== 'okx' &&
                  (!apiKey.trim() || !secretKey.trim()))
              }
              className="flex-1 px-4 py-2 rounded text-sm font-semibold disabled:opacity-50"
              style={{ background: '#F0B90B', color: '#000' }}
            >
              {t('saveConfig', language)}
            </button>
          </div>
        </form>
      </div>

      {/* Binance Setup Guide Modal */}
      {showGuide && (
        <div
          className="fixed inset-0 bg-black bg-opacity-75 flex items-center justify-center z-50 p-4"
          onClick={() => setShowGuide(false)}
        >
          <div
            className="bg-gray-800 rounded-lg p-6 w-full max-w-4xl relative"
            style={{ background: '#1E2329' }}
            onClick={(e) => e.stopPropagation()}
          >
            <div className="flex items-center justify-between mb-4">
              <h3
                className="text-xl font-bold flex items-center gap-2"
                style={{ color: '#EAECEF' }}
              >
                <BookOpen className="w-6 h-6" style={{ color: '#F0B90B' }} />
                {t('binanceSetupGuide', language)}
              </h3>
              <button
                onClick={() => setShowGuide(false)}
                className="px-4 py-2 rounded text-sm font-semibold transition-all hover:scale-105"
                style={{ background: '#2B3139', color: '#848E9C' }}
              >
                {t('closeGuide', language)}
              </button>
            </div>
            <div className="overflow-y-auto max-h-[80vh]">
              <img
                src="/images/guide.png"
                alt={t('binanceSetupGuide', language)}
                className="w-full h-auto rounded"
              />
            </div>
          </div>
        </div>
      )}
    </div>
  )
}<|MERGE_RESOLUTION|>--- conflicted
+++ resolved
@@ -1569,10 +1569,7 @@
   language,
 }: {
   allExchanges: Exchange[]
-<<<<<<< HEAD
   configuredExchanges: Exchange[]
-=======
->>>>>>> 7e2199d9
   editingExchangeId: string | null
   onSave: (
     exchangeId: string,
@@ -1606,30 +1603,20 @@
   // 币安配置指南展开状态
   const [showBinanceGuide, setShowBinanceGuide] = useState(false)
 
-<<<<<<< HEAD
   // Hyperliquid 特定字段
   const [hyperliquidWalletAddr, setHyperliquidWalletAddr] = useState('')
 
-=======
->>>>>>> 7e2199d9
   // Aster 特定字段
   const [asterUser, setAsterUser] = useState('')
   const [asterSigner, setAsterSigner] = useState('')
   const [asterPrivateKey, setAsterPrivateKey] = useState('')
 
-<<<<<<< HEAD
   // 获取当前选择的交易所信息
   // 编辑模式：从 configuredExchanges 查找（包含用户配置的 apiKey、secretKey 等）
   // 新增模式：从 allExchanges 查找（系统支持的交易所列表）
   const selectedExchange = editingExchangeId
     ? configuredExchanges?.find(e => e.id === selectedExchangeId)
     : allExchanges?.find(e => e.id === selectedExchangeId);
-=======
-  // 获取当前编辑的交易所信息
-  const selectedExchange = allExchanges?.find(
-    (e) => e.id === selectedExchangeId
-  )
->>>>>>> 7e2199d9
 
   // 如果是编辑现有交易所，初始化表单数据
   useEffect(() => {
@@ -1639,12 +1626,9 @@
       setPassphrase('') // Don't load existing passphrase for security
       setTestnet(selectedExchange.testnet || false)
 
-<<<<<<< HEAD
       // Hyperliquid 字段
       setHyperliquidWalletAddr(selectedExchange.hyperliquidWalletAddr || '')
 
-=======
->>>>>>> 7e2199d9
       // Aster 字段
       setAsterUser(selectedExchange.asterUser || '')
       setAsterSigner(selectedExchange.asterSigner || '')
@@ -1687,11 +1671,7 @@
       await onSave(selectedExchangeId, apiKey.trim(), secretKey.trim(), testnet)
     } else if (selectedExchange?.id === 'hyperliquid') {
       if (!apiKey.trim()) return // 只验证私钥，钱包地址自动从私钥生成
-<<<<<<< HEAD
-      await onSave(selectedExchangeId, apiKey.trim(), '', testnet, hyperliquidWalletAddr.trim() || '') // 保留现有钱包地址
-=======
       await onSave(selectedExchangeId, apiKey.trim(), '', testnet, '') // 传空字符串，后端自动生成地址
->>>>>>> 7e2199d9
     } else if (selectedExchange?.id === 'aster') {
       if (!asterUser.trim() || !asterSigner.trim() || !asterPrivateKey.trim())
         return
@@ -2101,7 +2081,6 @@
                       {t('hyperliquidPrivateKeyDesc', language)}
                     </div>
                   </div>
-<<<<<<< HEAD
                   
                   <div>
                     <label
@@ -2126,8 +2105,6 @@
                       钱包地址通常由私钥自动生成，编辑时可查看或修改
                     </div>
                   </div>
-=======
->>>>>>> 7e2199d9
                 </>
               )}
 
