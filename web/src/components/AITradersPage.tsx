--- conflicted
+++ resolved
@@ -1568,8 +1568,8 @@
   onClose,
   language,
 }: {
-<<<<<<< HEAD
   allExchanges: Exchange[]
+  configuredExchanges: Exchange[]
   editingExchangeId: string | null
   onSave: (
     exchangeId: string,
@@ -1584,15 +1584,6 @@
   onDelete: (exchangeId: string) => void
   onClose: () => void
   language: Language
-=======
-  allExchanges: Exchange[];
-  configuredExchanges: Exchange[];
-  editingExchangeId: string | null;
-  onSave: (exchangeId: string, apiKey: string, secretKey?: string, testnet?: boolean, hyperliquidWalletAddr?: string, asterUser?: string, asterSigner?: string, asterPrivateKey?: string) => Promise<void>;
-  onDelete: (exchangeId: string) => void;
-  onClose: () => void;
-  language: Language;
->>>>>>> d1fc8ede
 }) {
   const [selectedExchangeId, setSelectedExchangeId] = useState(
     editingExchangeId || ''
@@ -1612,42 +1603,31 @@
   // 币安配置指南展开状态
   const [showBinanceGuide, setShowBinanceGuide] = useState(false)
 
+  // Hyperliquid 特定字段
+  const [hyperliquidWalletAddr, setHyperliquidWalletAddr] = useState('')
+
   // Aster 特定字段
   const [asterUser, setAsterUser] = useState('')
   const [asterSigner, setAsterSigner] = useState('')
   const [asterPrivateKey, setAsterPrivateKey] = useState('')
 
-<<<<<<< HEAD
-  // 获取当前编辑的交易所信息
-  const selectedExchange = allExchanges?.find(
-    (e) => e.id === selectedExchangeId
-  )
-=======
   // 获取当前选择的交易所信息
   // 编辑模式：从 configuredExchanges 查找（包含用户配置的 apiKey、secretKey 等）
   // 新增模式：从 allExchanges 查找（系统支持的交易所列表）
   const selectedExchange = editingExchangeId
     ? configuredExchanges?.find(e => e.id === selectedExchangeId)
     : allExchanges?.find(e => e.id === selectedExchangeId);
->>>>>>> d1fc8ede
 
   // 如果是编辑现有交易所，初始化表单数据
   useEffect(() => {
     if (editingExchangeId && selectedExchange) {
-<<<<<<< HEAD
       setApiKey(selectedExchange.apiKey || '')
       setSecretKey(selectedExchange.secretKey || '')
       setPassphrase('') // Don't load existing passphrase for security
       setTestnet(selectedExchange.testnet || false)
-=======
-      setApiKey(selectedExchange.apiKey || '');
-      setSecretKey(selectedExchange.secretKey || '');
-      setPassphrase(''); // Don't load existing passphrase for security
-      setTestnet(selectedExchange.testnet || false);
 
       // Hyperliquid 字段
-      setHyperliquidWalletAddr(selectedExchange.hyperliquidWalletAddr || '');
->>>>>>> d1fc8ede
+      setHyperliquidWalletAddr(selectedExchange.hyperliquidWalletAddr || '')
 
       // Aster 字段
       setAsterUser(selectedExchange.asterUser || '')
@@ -1691,7 +1671,7 @@
       await onSave(selectedExchangeId, apiKey.trim(), secretKey.trim(), testnet)
     } else if (selectedExchange?.id === 'hyperliquid') {
       if (!apiKey.trim()) return // 只验证私钥，钱包地址自动从私钥生成
-      await onSave(selectedExchangeId, apiKey.trim(), '', testnet, '') // 传空字符串，后端自动生成地址
+      await onSave(selectedExchangeId, apiKey.trim(), '', testnet, hyperliquidWalletAddr.trim() || '') // 保留现有钱包地址
     } else if (selectedExchange?.id === 'aster') {
       if (!asterUser.trim() || !asterSigner.trim() || !asterPrivateKey.trim())
         return
@@ -2101,6 +2081,30 @@
                       {t('hyperliquidPrivateKeyDesc', language)}
                     </div>
                   </div>
+                  
+                  <div>
+                    <label
+                      className="block text-sm font-semibold mb-2"
+                      style={{ color: '#EAECEF' }}
+                    >
+                      钱包地址
+                    </label>
+                    <input
+                      type="text"
+                      value={hyperliquidWalletAddr}
+                      onChange={(e) => setHyperliquidWalletAddr(e.target.value)}
+                      placeholder="钱包地址（可选，通常由私钥自动生成）"
+                      className="w-full px-3 py-2 rounded"
+                      style={{
+                        background: '#0B0E11',
+                        border: '1px solid #2B3139',
+                        color: '#EAECEF',
+                      }}
+                    />
+                    <div className="text-xs mt-1" style={{ color: '#848E9C' }}>
+                      钱包地址通常由私钥自动生成，编辑时可查看或修改
+                    </div>
+                  </div>
                 </>
               )}
 
