--- conflicted
+++ resolved
@@ -112,16 +112,10 @@
       ? validHistory.slice(-MAX_DISPLAY_POINTS)
       : validHistory
 
-<<<<<<< HEAD
   // 计算初始余额（优先从 account 获取配置的初始余额，备选从历史数据反推）
   const initialBalance = account?.initial_balance  // 从交易员配置读取真实初始余额
     || (validHistory[0] ? validHistory[0].total_equity - validHistory[0].pnl : undefined)  // 备选：淨值 - 盈亏
     || 1000;  // 默认值（与创建交易员时的默认配置一致）
-=======
-  // 计算初始余额（使用第一个有效数据点，如果无数据则从account获取，最后才用默认值）
-  const initialBalance =
-    validHistory[0]?.total_equity || account?.total_equity || 100 // 默认值改为100，与常见配置一致
->>>>>>> f0670033
 
   // 转换数据格式
   const chartData = displayHistory.map((point) => {
