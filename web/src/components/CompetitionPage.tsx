--- conflicted
+++ resolved
@@ -2,12 +2,7 @@
 import { api } from '../lib/api';
 import type { CompetitionData } from '../types';
 import { ComparisonChart } from './ComparisonChart';
-<<<<<<< HEAD
-=======
-import { useLanguage } from '../contexts/LanguageContext';
-import { t } from '../i18n/translations';
 import { getTraderColor } from '../utils/traderColors';
->>>>>>> 23fb34c5
 
 export function CompetitionPage() {
   const { data: competition } = useSWR<CompetitionData>(
