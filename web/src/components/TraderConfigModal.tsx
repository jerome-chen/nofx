--- conflicted
+++ resolved
@@ -2,11 +2,8 @@
 import type { AIModel, Exchange, CreateTraderRequest } from '../types'
 import { useLanguage } from '../contexts/LanguageContext'
 import { t } from '../i18n/translations'
-<<<<<<< HEAD
-=======
 import { toast } from 'sonner'
 import { Pencil, Plus, X as IconX } from 'lucide-react'
->>>>>>> b7fe5479
 
 // 提取下划线后面的名称部分
 function getShortName(fullName: string): string {
@@ -107,11 +104,7 @@
     }
     // 确保旧数据也有默认的 system_prompt_template
     if (traderData && traderData.system_prompt_template === undefined) {
-<<<<<<< HEAD
-      setFormData(prev => ({
-=======
       setFormData((prev) => ({
->>>>>>> b7fe5479
         ...prev,
         system_prompt_template: 'default',
       }))
@@ -161,15 +154,6 @@
     }
     fetchPromptTemplates()
   }, [])
-<<<<<<< HEAD
-
-  // 当选择的币种改变时，更新输入框
-  useEffect(() => {
-    const symbolsString = selectedCoins.join(',')
-    setFormData((prev) => ({ ...prev, trading_symbols: symbolsString }))
-  }, [selectedCoins])
-=======
->>>>>>> b7fe5479
 
   if (!isOpen) return null
 
@@ -188,13 +172,6 @@
 
   const handleCoinToggle = (coin: string) => {
     setSelectedCoins((prev) => {
-<<<<<<< HEAD
-      if (prev.includes(coin)) {
-        return prev.filter((c) => c !== coin)
-      } else {
-        return [...prev, coin]
-      }
-=======
       const newCoins = prev.includes(coin)
         ? prev.filter((c) => c !== coin)
         : [...prev, coin]
@@ -204,50 +181,11 @@
       setFormData((current) => ({ ...current, trading_symbols: symbolsString }))
 
       return newCoins
->>>>>>> b7fe5479
     })
   }
 
   const handleFetchCurrentBalance = async () => {
     if (!isEditMode || !traderData?.trader_id) {
-<<<<<<< HEAD
-      setBalanceFetchError('只有在编辑模式下才能获取当前余额');
-      return;
-    }
-
-    setIsFetchingBalance(true);
-    setBalanceFetchError('');
-
-    try {
-      const token = localStorage.getItem('token');
-      const response = await fetch(`/api/account?trader_id=${traderData.trader_id}`, {
-        headers: {
-          'Authorization': `Bearer ${token}`
-        }
-      });
-
-      if (!response.ok) {
-        throw new Error('获取账户余额失败');
-      }
-
-      const data = await response.json();
-
-      // total_equity = 当前账户净值（包含未实现盈亏）
-      // 这应该作为新的初始余额
-      const currentBalance = data.total_equity || data.balance || 0;
-
-      setFormData(prev => ({ ...prev, initial_balance: currentBalance }));
-
-      // 显示成功提示
-      console.log('已获取当前余额:', currentBalance);
-    } catch (error) {
-      console.error('获取余额失败:', error);
-      setBalanceFetchError('获取余额失败，请检查网络连接');
-    } finally {
-      setIsFetchingBalance(false);
-    }
-  };
-=======
       setBalanceFetchError('只有在编辑模式下才能获取当前余额')
       return
     }
@@ -290,7 +228,6 @@
       setIsFetchingBalance(false)
     }
   }
->>>>>>> b7fe5479
 
   const handleSave = async () => {
     if (!onSave) return
@@ -313,15 +250,11 @@
         initial_balance: formData.initial_balance,
         scan_interval_minutes: formData.scan_interval_minutes,
       }
-<<<<<<< HEAD
-      await onSave(saveData)
-=======
       await toast.promise(onSave(saveData), {
         loading: '正在保存…',
         success: '保存成功',
         error: '保存失败',
       })
->>>>>>> b7fe5479
       onClose()
     } catch (error) {
       console.error('保存失败:', error)
@@ -331,16 +264,10 @@
   }
 
   return (
-<<<<<<< HEAD
-    <div className="fixed inset-0 z-50 flex items-center justify-center bg-black bg-opacity-50 backdrop-blur-sm">
-      <div
-        className="bg-[#1E2329] border border-[#2B3139] rounded-xl shadow-2xl max-w-3xl w-full mx-4 max-h-[90vh] overflow-y-auto"
-=======
     <div className="fixed inset-0 z-50 flex items-center justify-center bg-black bg-opacity-50 backdrop-blur-sm p-4 overflow-y-auto">
       <div
         className="bg-[#1E2329] border border-[#2B3139] rounded-xl shadow-2xl max-w-3xl w-full my-8"
         style={{ maxHeight: 'calc(100vh - 4rem)' }}
->>>>>>> b7fe5479
         onClick={(e) => e.stopPropagation()}
       >
         {/* Header */}
@@ -481,13 +408,9 @@
                   <div className="flex items-center justify-between mb-2">
                     <label className="text-sm text-[#EAECEF]">
                       初始余额 ($)
-<<<<<<< HEAD
-                      {!isEditMode && <span className="text-[#F0B90B] ml-1">*</span>}
-=======
                       {!isEditMode && (
                         <span className="text-[#F0B90B] ml-1">*</span>
                       )}
->>>>>>> b7fe5479
                     </label>
                     {isEditMode && (
                       <button
@@ -509,8 +432,6 @@
                         Number(e.target.value)
                       )
                     }
-<<<<<<< HEAD
-=======
                     onBlur={(e) => {
                       // Force minimum value on blur
                       const value = Number(e.target.value)
@@ -518,16 +439,12 @@
                         handleInputChange('initial_balance', 100)
                       }
                     }}
->>>>>>> b7fe5479
                     className="w-full px-3 py-2 bg-[#0B0E11] border border-[#2B3139] rounded text-[#EAECEF] focus:border-[#F0B90B] focus:outline-none"
                     min="100"
                     step="0.01"
                   />
                   {!isEditMode && (
                     <p className="text-xs text-[#F0B90B] mt-1 flex items-center gap-1">
-<<<<<<< HEAD
-                      <svg xmlns="http://www.w3.org/2000/svg" className="w-3.5 h-3.5" viewBox="0 0 24 24" fill="none" stroke="currentColor" strokeWidth="2" strokeLinecap="round" strokeLinejoin="round"><path d="M10.29 3.86 1.82 18a2 2 0 0 0 1.71 3h16.94a2 2 0 0 0 1.71-3L13.71 3.86a2 2 0 0 0-3.42 0Z"/><line x1="12" x2="12" y1="9" y2="13"/><line x1="12" x2="12.01" y1="17" y2="17"/></svg>
-=======
                       <svg
                         xmlns="http://www.w3.org/2000/svg"
                         className="w-3.5 h-3.5"
@@ -542,7 +459,6 @@
                         <line x1="12" x2="12" y1="9" y2="13" />
                         <line x1="12" x2="12.01" y1="17" y2="17" />
                       </svg>
->>>>>>> b7fe5479
                       请输入您交易所账户的当前实际余额。如果输入不准确，P&L统计将会错误。
                     </p>
                   )}
@@ -552,13 +468,9 @@
                     </p>
                   )}
                   {balanceFetchError && (
-<<<<<<< HEAD
-                    <p className="text-xs text-red-500 mt-1">{balanceFetchError}</p>
-=======
                     <p className="text-xs text-red-500 mt-1">
                       {balanceFetchError}
                     </p>
->>>>>>> b7fe5479
                   )}
                 </div>
               </div>
@@ -727,11 +639,7 @@
               {/* 系统提示词模板选择 */}
               <div>
                 <label className="text-sm text-[#EAECEF] block mb-2">
-<<<<<<< HEAD
-                  系统提示词模板
-=======
                   {t('systemPromptTemplate', language)}
->>>>>>> b7fe5479
                 </label>
                 <select
                   value={formData.system_prompt_template}
@@ -740,18 +648,6 @@
                   }
                   className="w-full px-3 py-2 bg-[#0B0E11] border border-[#2B3139] rounded text-[#EAECEF] focus:border-[#F0B90B] focus:outline-none"
                 >
-<<<<<<< HEAD
-                  {promptTemplates.map((template) => (
-                    <option key={template.name} value={template.name}>
-                      {template.name === 'default'
-                        ? 'Default (默认稳健)'
-                        : template.name === 'aggressive'
-                          ? 'Aggressive (激进)'
-                          : template.name.charAt(0).toUpperCase() +
-                            template.name.slice(1)}
-                    </option>
-                  ))}
-=======
                   {promptTemplates.map((template) => {
                     // Template name mapping with i18n
                     const getTemplateName = (name: string) => {
@@ -775,7 +671,6 @@
                       </option>
                     )
                   })}
->>>>>>> b7fe5479
                 </select>
 
                 {/* 動態描述區域 */}
