--- conflicted
+++ resolved
@@ -1,17 +1,4 @@
 import React, { useState } from 'react'
-<<<<<<< HEAD
-import { useAuth } from '../contexts/AuthContext'
-import { useLanguage } from '../contexts/LanguageContext'
-import { t } from '../i18n/translations'
-import HeaderBar from './landing/HeaderBar'
-
-export function LoginPage() {
-  const { language } = useLanguage()
-  const { login, verifyOTP } = useAuth()
-  const [step, setStep] = useState<'login' | 'otp'>('login')
-  const [email, setEmail] = useState('')
-  const [password, setPassword] = useState('')
-=======
 import { useNavigate } from 'react-router-dom'
 import { useAuth } from '../contexts/AuthContext'
 import { useLanguage } from '../contexts/LanguageContext'
@@ -28,13 +15,10 @@
   const [email, setEmail] = useState('')
   const [password, setPassword] = useState('')
   const [showPassword, setShowPassword] = useState(false)
->>>>>>> b7fe5479
   const [otpCode, setOtpCode] = useState('')
   const [userID, setUserID] = useState('')
   const [error, setError] = useState('')
   const [loading, setLoading] = useState(false)
-<<<<<<< HEAD
-=======
   const [adminPassword, setAdminPassword] = useState('')
   const adminMode = false
 
@@ -50,7 +34,6 @@
     }
     setLoading(false)
   }
->>>>>>> b7fe5479
 
   const handleLogin = async (e: React.FormEvent) => {
     e.preventDefault()
@@ -65,13 +48,9 @@
         setStep('otp')
       }
     } else {
-<<<<<<< HEAD
-      setError(result.message || t('loginFailed', language))
-=======
       const msg = result.message || t('loginFailed', language)
       setError(msg)
       toast.error(msg)
->>>>>>> b7fe5479
     }
 
     setLoading(false)
@@ -85,13 +64,9 @@
     const result = await verifyOTP(userID, otpCode)
 
     if (!result.success) {
-<<<<<<< HEAD
-      setError(result.message || t('verificationFailed', language))
-=======
       const msg = result.message || t('verificationFailed', language)
       setError(msg)
       toast.error(msg)
->>>>>>> b7fe5479
     }
     // 成功的话AuthContext会自动处理登录状态
 
@@ -99,50 +74,6 @@
   }
 
   return (
-<<<<<<< HEAD
-    <div className="min-h-screen" style={{ background: 'var(--brand-black)' }}>
-      <HeaderBar
-        onLoginClick={() => {}}
-        isLoggedIn={false}
-        isHomePage={false}
-        currentPage="login"
-        language={language}
-        onLanguageChange={() => {}}
-        onPageChange={(page) => {
-          console.log('LoginPage onPageChange called with:', page)
-          if (page === 'competition') {
-            window.location.href = '/competition'
-          }
-        }}
-      />
-
-      <div
-        className="flex items-center justify-center pt-20"
-        style={{ minHeight: 'calc(100vh - 80px)' }}
-      >
-        <div className="w-full max-w-md">
-          {/* Logo */}
-          <div className="text-center mb-8">
-            <div className="w-16 h-16 mx-auto mb-4 flex items-center justify-center">
-              <img
-                src="/icons/nofx.svg"
-                alt="NoFx Logo"
-                className="w-16 h-16 object-contain"
-              />
-            </div>
-            <h1
-              className="text-2xl font-bold"
-              style={{ color: 'var(--brand-light-gray)' }}
-            >
-              登录 NOFX
-            </h1>
-            <p
-              className="text-sm mt-2"
-              style={{ color: 'var(--text-secondary)' }}
-            >
-              {step === 'login' ? '请输入您的邮箱和密码' : '请输入两步验证码'}
-            </p>
-=======
     <div
       className="flex items-center justify-center py-12"
       style={{ minHeight: 'calc(100vh - 64px)' }}
@@ -156,7 +87,6 @@
               alt="NoFx Logo"
               className="w-16 h-16 object-contain"
             />
->>>>>>> b7fe5479
           </div>
           <h1
             className="text-2xl font-bold"
@@ -172,38 +102,6 @@
           </p>
         </div>
 
-<<<<<<< HEAD
-          {/* Login Form */}
-          <div
-            className="rounded-lg p-6"
-            style={{
-              background: 'var(--panel-bg)',
-              border: '1px solid var(--panel-border)',
-            }}
-          >
-            {step === 'login' ? (
-              <form onSubmit={handleLogin} className="space-y-4">
-                <div>
-                  <label
-                    className="block text-sm font-semibold mb-2"
-                    style={{ color: 'var(--brand-light-gray)' }}
-                  >
-                    {t('email', language)}
-                  </label>
-                  <input
-                    type="email"
-                    value={email}
-                    onChange={(e) => setEmail(e.target.value)}
-                    className="w-full px-3 py-2 rounded"
-                    style={{
-                      background: 'var(--brand-black)',
-                      border: '1px solid var(--panel-border)',
-                      color: 'var(--brand-light-gray)',
-                    }}
-                    placeholder={t('emailPlaceholder', language)}
-                    required
-                  />
-=======
         {/* Login Form */}
         <div
           className="rounded-lg p-6"
@@ -326,31 +224,9 @@
                   }}
                 >
                   {error}
->>>>>>> b7fe5479
-                </div>
-
-<<<<<<< HEAD
-                <div>
-                  <label
-                    className="block text-sm font-semibold mb-2"
-                    style={{ color: 'var(--brand-light-gray)' }}
-                  >
-                    {t('password', language)}
-                  </label>
-                  <input
-                    type="password"
-                    value={password}
-                    onChange={(e) => setPassword(e.target.value)}
-                    className="w-full px-3 py-2 rounded"
-                    style={{
-                      background: 'var(--brand-black)',
-                      border: '1px solid var(--panel-border)',
-                      color: 'var(--brand-light-gray)',
-                    }}
-                    placeholder={t('passwordPlaceholder', language)}
-                    required
-                  />
-=======
+                </div>
+              )}
+
               <button
                 type="submit"
                 disabled={loading}
@@ -408,23 +284,9 @@
                   }}
                 >
                   {error}
->>>>>>> b7fe5479
-                </div>
-
-<<<<<<< HEAD
-                {error && (
-                  <div
-                    className="text-sm px-3 py-2 rounded"
-                    style={{
-                      background: 'var(--binance-red-bg)',
-                      color: 'var(--binance-red)',
-                    }}
-                  >
-                    {error}
-                  </div>
-                )}
-
-=======
+                </div>
+              )}
+
               <div className="flex gap-3">
                 <button
                   type="button"
@@ -437,114 +299,26 @@
                 >
                   {t('back', language)}
                 </button>
->>>>>>> b7fe5479
                 <button
                   type="submit"
-                  disabled={loading}
-                  className="w-full px-4 py-2 rounded text-sm font-semibold transition-all hover:scale-105 disabled:opacity-50"
-                  style={{
-                    background: 'var(--brand-yellow)',
-                    color: 'var(--brand-black)',
-                  }}
-                >
-                  {loading
-                    ? t('loading', language)
-                    : t('loginButton', language)}
+                  disabled={loading || otpCode.length !== 6}
+                  className="flex-1 px-4 py-2 rounded text-sm font-semibold transition-all hover:scale-105 disabled:opacity-50"
+                  style={{ background: '#F0B90B', color: '#000' }}
+                >
+                  {loading ? t('loading', language) : t('verifyOTP', language)}
                 </button>
-              </form>
-            ) : (
-              <form onSubmit={handleOTPVerify} className="space-y-4">
-                <div className="text-center mb-4">
-                  <div className="text-4xl mb-2">📱</div>
-                  <p className="text-sm" style={{ color: '#848E9C' }}>
-                    {t('scanQRCodeInstructions', language)}
-                    <br />
-                    {t('enterOTPCode', language)}
-                  </p>
-                </div>
-
-<<<<<<< HEAD
-                <div>
-                  <label
-                    className="block text-sm font-semibold mb-2"
-                    style={{ color: 'var(--brand-light-gray)' }}
-                  >
-                    {t('otpCode', language)}
-                  </label>
-                  <input
-                    type="text"
-                    value={otpCode}
-                    onChange={(e) =>
-                      setOtpCode(e.target.value.replace(/\D/g, '').slice(0, 6))
-                    }
-                    className="w-full px-3 py-2 rounded text-center text-2xl font-mono"
-                    style={{
-                      background: 'var(--brand-black)',
-                      border: '1px solid var(--panel-border)',
-                      color: 'var(--brand-light-gray)',
-                    }}
-                    placeholder={t('otpPlaceholder', language)}
-                    maxLength={6}
-                    required
-                  />
-                </div>
-
-                {error && (
-                  <div
-                    className="text-sm px-3 py-2 rounded"
-                    style={{
-                      background: 'var(--binance-red-bg)',
-                      color: 'var(--binance-red)',
-                    }}
-                  >
-                    {error}
-                  </div>
-                )}
-
-                <div className="flex gap-3">
-                  <button
-                    type="button"
-                    onClick={() => setStep('login')}
-                    className="flex-1 px-4 py-2 rounded text-sm font-semibold"
-                    style={{
-                      background: 'var(--panel-bg-hover)',
-                      color: 'var(--text-secondary)',
-                    }}
-                  >
-                    {t('back', language)}
-                  </button>
-                  <button
-                    type="submit"
-                    disabled={loading || otpCode.length !== 6}
-                    className="flex-1 px-4 py-2 rounded text-sm font-semibold transition-all hover:scale-105 disabled:opacity-50"
-                    style={{ background: '#F0B90B', color: '#000' }}
-                  >
-                    {loading
-                      ? t('loading', language)
-                      : t('verifyOTP', language)}
-                  </button>
-                </div>
-              </form>
-            )}
-          </div>
-
-          {/* Register Link */}
-=======
+              </div>
+            </form>
+          )}
+        </div>
+
         {/* Register Link */}
         {!adminMode && (
->>>>>>> b7fe5479
           <div className="text-center mt-6">
             <p className="text-sm" style={{ color: 'var(--text-secondary)' }}>
               还没有账户？{' '}
               <button
-<<<<<<< HEAD
-                onClick={() => {
-                  window.history.pushState({}, '', '/register')
-                  window.dispatchEvent(new PopStateEvent('popstate'))
-                }}
-=======
                 onClick={() => navigate('/register')}
->>>>>>> b7fe5479
                 className="font-semibold hover:underline transition-colors"
                 style={{ color: 'var(--brand-yellow)' }}
               >
@@ -552,11 +326,7 @@
               </button>
             </p>
           </div>
-<<<<<<< HEAD
-        </div>
-=======
         )}
->>>>>>> b7fe5479
       </div>
     </div>
   )
