--- conflicted
+++ resolved
@@ -1,8 +1,4 @@
 export interface SystemConfig {
-<<<<<<< HEAD
-  admin_mode: boolean
-=======
->>>>>>> b7fe5479
   beta_mode: boolean
 }
 
