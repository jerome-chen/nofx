--- conflicted
+++ resolved
@@ -1,12 +1,6 @@
-<<<<<<< HEAD
-import React, { createContext, useContext, useState, useEffect } from 'react';
-import { getSystemConfig } from '../lib/config';
-import { CryptoService } from '../lib/crypto';
-=======
 import React, { createContext, useContext, useState, useEffect } from 'react'
 import { getSystemConfig } from '../lib/config'
 import { reset401Flag } from '../lib/httpClient'
->>>>>>> 586b580c
 
 interface User {
   id: string
@@ -65,17 +59,6 @@
   const [isLoading, setIsLoading] = useState(true)
 
   useEffect(() => {
-<<<<<<< HEAD
-    const savedToken = localStorage.getItem('auth_token')
-    const savedUser = localStorage.getItem('auth_user')
-
-    if (savedToken && savedUser) {
-      setToken(savedToken)
-      setUser(JSON.parse(savedUser))
-    }
-
-    setIsLoading(false)
-=======
     // Reset 401 flag on page load to allow fresh 401 handling
     reset401Flag()
 
@@ -104,7 +87,6 @@
         }
         setIsLoading(false)
       })
->>>>>>> 586b580c
   }, [])
 
   // Listen for unauthorized events from httpClient (401 responses)
@@ -126,33 +108,12 @@
 
   const login = async (email: string, password: string) => {
     try {
-      const systemConfig = await getSystemConfig()
-      if (!systemConfig.rsa_public_key) {
-        throw new Error('系统未配置登录所需的RSA公钥')
-      }
-
-      await CryptoService.initialize(systemConfig.rsa_public_key)
-      const sessionId = sessionStorage.getItem('session_id') || ''
-
-      const requestBody = {
-        email_encrypted: await CryptoService.encryptSensitiveData(
-          email,
-          email,
-          sessionId
-        ),
-        password_encrypted: await CryptoService.encryptSensitiveData(
-          password,
-          email,
-          sessionId
-        ),
-      }
-
       const response = await fetch('/api/login', {
         method: 'POST',
         headers: {
           'Content-Type': 'application/json',
         },
-        body: JSON.stringify(requestBody),
+        body: JSON.stringify({ email, password }),
       })
 
       const data = await response.json()
@@ -170,7 +131,6 @@
         return { success: false, message: data.error }
       }
     } catch (error) {
-      console.error('Login request failed:', error)
       return { success: false, message: '登录失败，请重试' }
     }
 
