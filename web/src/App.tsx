--- conflicted
+++ resolved
@@ -13,6 +13,7 @@
 import { AuthProvider, useAuth } from './contexts/AuthContext';
 import { t, type Language } from './i18n/translations';
 import { useSystemConfig } from './hooks/useSystemConfig';
+import { Zap } from 'lucide-react';
 import type {
   SystemStatus,
   AccountInfo,
@@ -264,46 +265,6 @@
   }
 
   return (
-<<<<<<< HEAD
-    <div className="min-h-screen" style={{ background: 'var(--brand-black)', color: 'var(--brand-light-gray)' }}>
-      <HeaderBar 
- 
-        isLoggedIn={!!user} 
-        isHomePage={false}
-        currentPage={currentPage}
-        language={language}
-        onLanguageChange={setLanguage}
-        user={user}
-        onLogout={logout}
-        isAdminMode={systemConfig?.admin_mode}
-        onPageChange={(page) => {
-          console.log('App.tsx onPageChange called with:', page);
-          console.log('Current route:', route, 'Current page:', currentPage);
-          
-          if (page === 'competition') {
-            console.log('Navigating to competition');
-            window.history.pushState({}, '', '/competition');
-            setRoute('/competition');
-            setCurrentPage('competition');
-          } else if (page === 'traders') {
-            console.log('Navigating to traders');
-            window.history.pushState({}, '', '/traders');
-            setRoute('/traders');
-            setCurrentPage('traders');
-          } else if (page === 'trader') {
-            console.log('Navigating to trader/dashboard');
-            window.history.pushState({}, '', '/dashboard');
-            setRoute('/dashboard');
-            setCurrentPage('trader');
-          }
-          
-          console.log('After navigation - route:', route, 'currentPage:', currentPage);
-        }}
-      />
-
-      {/* Main Content */}
-      <main className="max-w-[1920px] mx-auto px-6 py-6 pt-24">
-=======
     <div className="min-h-screen" style={{ background: '#0B0E11', color: '#EAECEF' }}>
       {/* Header - Binance Style */}
       <header className="glass sticky top-0 z-50 backdrop-blur-xl">
@@ -528,7 +489,6 @@
 
       {/* Main Content */}
       <main className="max-w-[1920px] mx-auto px-3 md:px-6 py-4 md:py-6">
->>>>>>> 791cecd2
         {currentPage === 'competition' ? (
           <CompetitionPage />
         ) : currentPage === 'traders' ? (
