--- conflicted
+++ resolved
@@ -138,30 +138,22 @@
 	// 先建立WebSocket连接
 	err = m.combinedClient.Connect()
 	if err != nil {
-<<<<<<< HEAD
-		log.Fatalf("❌ 建立WebSocket连接失败: %v", err)
-=======
 		log.Printf("❌ 批量订阅流失败: %v", err)
->>>>>>> c0eb5f48
 		return
 	}
 
 	// 连接建立后再订阅流
 	err = m.subscribeToStreams()
 	if err != nil {
-<<<<<<< HEAD
 		log.Fatalf("❌ 订阅WebSocket流失败: %v", err)
-=======
-		log.Printf("❌ 订阅币种交易对失败: %v", err)
->>>>>>> c0eb5f48
 		return
 	}
 
 	// 订阅所有交易对（用于兼容性）
 	err = m.subscribeAll()
 	if err != nil {
-		log.Printf("⚠️ 订阅币种交易对失败: %v", err)
-		// 不致命，继续运行
+		log.Printf("❌ 订阅币种交易对失败: %v", err)
+		return
 	}
 }
 
@@ -190,13 +182,8 @@
 	for _, st := range subKlineTime {
 		err := m.combinedClient.BatchSubscribeKlines(m.symbols, st)
 		if err != nil {
-<<<<<<< HEAD
-			log.Printf("❌ 订阅%v K线: %v", st, err) // 修改为log.Printf，避免程序退出
-			// 不立即返回错误，继续尝试订阅其他时间周期
-=======
 			log.Printf("❌ 订阅 %s K线失败: %v", st, err)
 			return err
->>>>>>> c0eb5f48
 		}
 	}
 	
@@ -350,33 +337,6 @@
 	}
 }
 
-<<<<<<< HEAD
-// 获取当前K线数据
-func (m *WSMonitor) GetCurrentKlines(symbol, timeFrame string) ([]Kline, error) {
-	// 检查是否已有该时间周期的数据
-	if dataMap, exists := m.klineDataMap[timeFrame]; exists {
-		if klines, ok := dataMap.Load(symbol); ok {
-			if klineList, ok := klines.([]Kline); ok && len(klineList) > 0 {
-				return klineList, nil
-			}
-		}
-	}
-	
-	// 不再进行动态订阅，直接回退到API，避免重复订阅问题
-	log.Printf("WebSocket数据不可用，使用API获取 %s %s 数据", symbol, timeFrame)
-	apiClient := NewAPIClient()
-	klines, err := apiClient.GetKlines(symbol, timeFrame, 200)
-	if err != nil {
-		return nil, fmt.Errorf("获取K线数据失败: %v", err)
-	}
-	
-	// 缓存API数据
-	if dataMap, exists := m.klineDataMap[timeFrame]; exists {
-		dataMap.Store(symbol, klines)
-	}
-	
-	return klines, nil
-=======
 func (m *WSMonitor) GetCurrentKlines(symbol string, duration string) ([]Kline, error) {
 	// 对每一个进来的symbol检测是否存在内类 是否的话就订阅它
 	value, exists := m.getKlineDataMap(duration).Load(symbol)
@@ -410,7 +370,6 @@
 	result := make([]Kline, len(klines))
 	copy(result, klines)
 	return result, nil
->>>>>>> c0eb5f48
 }
 
 func (m *WSMonitor) Close() {
