module nofx

go 1.25.0

require (
	github.com/adshao/go-binance/v2 v2.8.7
<<<<<<< HEAD
	github.com/gin-gonic/gin v1.11.0
=======
	github.com/ethereum/go-ethereum v1.16.5
	github.com/gin-gonic/gin v1.11.0
	github.com/sonirico/go-hyperliquid v0.17.0
>>>>>>> 897ec1b8
)

require (
	github.com/armon/go-radix v1.0.0 // indirect
	github.com/bitly/go-simplejson v0.5.0 // indirect
	github.com/bits-and-blooms/bitset v1.24.0 // indirect
	github.com/bytedance/sonic v1.14.0 // indirect
	github.com/bytedance/sonic/loader v0.3.0 // indirect
	github.com/cloudwego/base64x v0.1.6 // indirect
	github.com/consensys/gnark-crypto v0.19.0 // indirect
	github.com/crate-crypto/go-eth-kzg v1.4.0 // indirect
	github.com/crate-crypto/go-ipa v0.0.0-20240724233137-53bbb0ceb27a // indirect
	github.com/decred/dcrd/dcrec/secp256k1/v4 v4.4.0 // indirect
	github.com/elastic/go-sysinfo v1.15.4 // indirect
	github.com/elastic/go-windows v1.0.2 // indirect
	github.com/ethereum/c-kzg-4844/v2 v2.1.5 // indirect
	github.com/ethereum/go-verkle v0.2.2 // indirect
	github.com/gabriel-vasile/mimetype v1.4.8 // indirect
	github.com/gin-contrib/sse v1.1.0 // indirect
	github.com/go-playground/locales v0.14.1 // indirect
	github.com/go-playground/universal-translator v0.18.1 // indirect
	github.com/go-playground/validator/v10 v10.27.0 // indirect
	github.com/goccy/go-json v0.10.4 // indirect
	github.com/goccy/go-yaml v1.18.0 // indirect
	github.com/google/uuid v1.6.0 // indirect
	github.com/gorilla/websocket v1.5.3 // indirect
	github.com/holiman/uint256 v1.3.2 // indirect
	github.com/joho/godotenv v1.5.1 // indirect
	github.com/josharian/intern v1.0.0 // indirect
	github.com/jpillora/backoff v1.0.0 // indirect
	github.com/json-iterator/go v1.1.12 // indirect
	github.com/klauspost/cpuid/v2 v2.3.0 // indirect
	github.com/leodido/go-urn v1.4.0 // indirect
	github.com/mailru/easyjson v0.9.1 // indirect
	github.com/mattn/go-colorable v0.1.14 // indirect
	github.com/mattn/go-isatty v0.0.20 // indirect
	github.com/modern-go/concurrent v0.0.0-20180228061459-e0a39a4cb421 // indirect
	github.com/modern-go/reflect2 v1.0.2 // indirect
	github.com/pelletier/go-toml/v2 v2.2.4 // indirect
	github.com/pkg/errors v0.9.1 // indirect
	github.com/prometheus/procfs v0.17.0 // indirect
	github.com/quic-go/qpack v0.5.1 // indirect
	github.com/quic-go/quic-go v0.54.0 // indirect
	github.com/rs/zerolog v1.34.0 // indirect
	github.com/shopspring/decimal v1.4.0 // indirect
	github.com/sonirico/vago v0.9.0 // indirect
	github.com/sonirico/vago/lol v0.0.0-20250901170347-2d1d82c510bd // indirect
	github.com/supranational/blst v0.3.16 // indirect
	github.com/twitchyliquid64/golang-asm v0.15.1 // indirect
	github.com/ugorji/go/codec v1.3.0 // indirect
	github.com/valyala/fastjson v1.6.4 // indirect
	github.com/vmihailenco/msgpack/v5 v5.4.1 // indirect
	github.com/vmihailenco/tagparser/v2 v2.0.0 // indirect
	go.elastic.co/apm/module/apmzerolog/v2 v2.7.1 // indirect
	go.elastic.co/apm/v2 v2.7.1 // indirect
	go.elastic.co/fastjson v1.5.1 // indirect
	go.uber.org/mock v0.5.0 // indirect
	golang.org/x/arch v0.20.0 // indirect
	golang.org/x/crypto v0.42.0 // indirect
	golang.org/x/mod v0.27.0 // indirect
	golang.org/x/net v0.43.0 // indirect
	golang.org/x/sync v0.17.0 // indirect
	golang.org/x/sys v0.36.0 // indirect
	golang.org/x/text v0.29.0 // indirect
	golang.org/x/tools v0.36.0 // indirect
	google.golang.org/protobuf v1.36.9 // indirect
	howett.net/plist v1.0.1 // indirect
)<|MERGE_RESOLUTION|>--- conflicted
+++ resolved
@@ -4,13 +4,9 @@
 
 require (
 	github.com/adshao/go-binance/v2 v2.8.7
-<<<<<<< HEAD
-	github.com/gin-gonic/gin v1.11.0
-=======
 	github.com/ethereum/go-ethereum v1.16.5
 	github.com/gin-gonic/gin v1.11.0
 	github.com/sonirico/go-hyperliquid v0.17.0
->>>>>>> 897ec1b8
 )
 
 require (
