--- conflicted
+++ resolved
@@ -44,11 +44,9 @@
 node_modules/
 web/dist/
 web/.vite/
-<<<<<<< HEAD
 web/yarn.lock
 
 __debug_bin*
-=======
 
 # ESLint 临时报告文件（调试时生成，不纳入版本控制）
 eslint-*.json
@@ -127,5 +125,4 @@
 
 # Pyre type checker
 .pyre/
-PR_DESCRIPTION.md
->>>>>>> c0eb5f48
+PR_DESCRIPTION.md