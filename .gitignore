# IDE 配置文件
.idea/
*.iml
*.xml

# 编译产物
nofx
nofx-auto
*.exe
<<<<<<< HEAD
nofx
nofx_test
=======
dist
out
*.tgz
>>>>>>> 739dd1f4

# Go 相关
*.test
*.out

# 操作系统
.DS_Store
Thumbs.db

# 临时文件
*.log
*.tmp
*.bak

# 环境变量
.env
.env.development.local
.env.test.local
.env.production.local
.env.local
config.json

# 决策日志
decision_logs/
coin_pool_cache/
nofx_test

# Node.js
<<<<<<< HEAD
node_modules/
web/node_modules/
**/node_modules
web/dist/
web/.vite/
=======
**/node_modules
web/dist/

# code coverage
coverage
*.lcov

# logs
logs
_.log
report.[0-9]_.[0-9]_.[0-9]_.[0-9]_.json

# caches
.eslintcache
.cache
*.tsbuildinfo
>>>>>>> 739dd1f4
<|MERGE_RESOLUTION|>--- conflicted
+++ resolved
@@ -7,14 +7,11 @@
 nofx
 nofx-auto
 *.exe
-<<<<<<< HEAD
 nofx
 nofx_test
-=======
 dist
 out
 *.tgz
->>>>>>> 739dd1f4
 
 # Go 相关
 *.test
@@ -43,13 +40,11 @@
 nofx_test
 
 # Node.js
-<<<<<<< HEAD
 node_modules/
 web/node_modules/
 **/node_modules
 web/dist/
 web/.vite/
-=======
 **/node_modules
 web/dist/
 
@@ -65,5 +60,4 @@
 # caches
 .eslintcache
 .cache
-*.tsbuildinfo
->>>>>>> 739dd1f4
+*.tsbuildinfo