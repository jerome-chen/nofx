{
  "traders": [
    {
      "id": "hyperliquid_deepseek",
      "name": "Hyperliquid DeepSeek Trader",
      "ai_model": "deepseek",
      "exchange": "hyperliquid",
      "hyperliquid_private_key": "your_ethereum_private_key_without_0x_prefix",
      "hyperliquid_testnet": false,
      "deepseek_key": "your_deepseek_api_key",
      "initial_balance": 1000,
      "scan_interval_minutes": 3
    },
    {
      "id": "binance_qwen",
      "name": "Binance Qwen Trader",
      "ai_model": "qwen",
      "exchange": "binance",
      "binance_api_key": "your_binance_api_key",
      "binance_secret_key": "your_binance_secret_key",
      "qwen_key": "your_qwen_api_key",
      "initial_balance": 1000,
      "scan_interval_minutes": 3
    },
    {
<<<<<<< HEAD
      "id": "deepseek_trader",
      "name": "Deepseek AI Trader",
      "ai_model": "deepseek",
      "binance_api_key": "YOUR_BINANCE_API_KEY_1",
      "binance_secret_key": "YOUR_BINANCE_SECRET_KEY_1",
      "deepseek_key": "YOUR_DEEPSEEK_API_KEY",
      "initial_balance": 1000.0,
      "scan_interval_minutes": 3
    },
    {
      "id": "grok_trader",
      "name": "Grok AI Trader",
      "ai_model": "grok",
      "binance_api_key": "YOUR_BINANCE_API_KEY_2",
      "binance_secret_key": "YOUR_BINANCE_SECRET_KEY_2",
      "grok_key": "YOUR_GROK_API_KEY",
=======
      "id": "binance_custom",
      "name": "Binance Custom API Trader",
      "ai_model": "custom",
      "exchange": "binance",
      "binance_api_key": "your_binance_api_key",
      "binance_secret_key": "your_binance_secret_key",
      "custom_api_url": "https://api.openai.com/v1",
      "custom_api_key": "sk-your-api-key",
      "custom_model_name": "gpt-4o",
      "initial_balance": 1000,
      "scan_interval_minutes": 3
    }，
    {
      "id": "aster_deepseek",
      "name": "Aster DeepSeek Trader",
      "ai_model": "deepseek",
      "exchange": "aster",

      // 注意请仔细阅读这三个提示 请进入https://www.asterdex.com/en/api-wallet网站 -> 选择专业api -> 创建新api获取以下信息
      // user: 主钱包地址 (登录地址/连接到aster的钱包地址)
      // signer: API钱包地址 (点击生成地址后生成的地址)
      // privateKey: API钱包私钥 (生成地址对应的私钥)

      "aster_user": "0x63DD5aCC6b1aa0f563956C0e534DD30B6dcF7C4e", 
      "aster_signer": "0x21cF8Ae13Bb72632562c6Fff438652Ba1a151bb0",
      "aster_private_key": "your_aster_api_wallet_private_key_without_0x_prefix",

      "deepseek_key": "your_deepseek_api_key",
>>>>>>> 897ec1b8
      "initial_balance": 1000.0,
      "scan_interval_minutes": 3
    }
  ],
  "leverage": {
    "btc_eth_leverage": 5,
    "altcoin_leverage": 5
  },
  "use_default_coins": true,
  "default_coins": [
    "BTCUSDT",
    "ETHUSDT",
    "SOLUSDT",
    "BNBUSDT",
    "XRPUSDT",
    "DOGEUSDT",
    "ADAUSDT",
    "HYPEUSDT",
  ],
  "coin_pool_api_url": "",
  "oi_top_api_url": "",
  "api_server_port": 8080,
  "max_daily_loss": 10.0,
  "max_drawdown": 20.0,
  "stop_trading_minutes": 60
}<|MERGE_RESOLUTION|>--- conflicted
+++ resolved
@@ -23,24 +23,6 @@
       "scan_interval_minutes": 3
     },
     {
-<<<<<<< HEAD
-      "id": "deepseek_trader",
-      "name": "Deepseek AI Trader",
-      "ai_model": "deepseek",
-      "binance_api_key": "YOUR_BINANCE_API_KEY_1",
-      "binance_secret_key": "YOUR_BINANCE_SECRET_KEY_1",
-      "deepseek_key": "YOUR_DEEPSEEK_API_KEY",
-      "initial_balance": 1000.0,
-      "scan_interval_minutes": 3
-    },
-    {
-      "id": "grok_trader",
-      "name": "Grok AI Trader",
-      "ai_model": "grok",
-      "binance_api_key": "YOUR_BINANCE_API_KEY_2",
-      "binance_secret_key": "YOUR_BINANCE_SECRET_KEY_2",
-      "grok_key": "YOUR_GROK_API_KEY",
-=======
       "id": "binance_custom",
       "name": "Binance Custom API Trader",
       "ai_model": "custom",
@@ -69,7 +51,6 @@
       "aster_private_key": "your_aster_api_wallet_private_key_without_0x_prefix",
 
       "deepseek_key": "your_deepseek_api_key",
->>>>>>> 897ec1b8
       "initial_balance": 1000.0,
       "scan_interval_minutes": 3
     }
