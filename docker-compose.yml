services:
  # PostgreSQL Database
  postgres:
    image: postgres:15-alpine
    container_name: nofx-postgres
    restart: unless-stopped
    environment:
      POSTGRES_DB: ${POSTGRES_DB:-nofx}
      POSTGRES_USER: ${POSTGRES_USER:-nofx}
      POSTGRES_PASSWORD: ${POSTGRES_PASSWORD:-nofx123456}
    volumes:
      - postgres_data:/var/lib/postgresql/data
      - ./db/init.sql:/docker-entrypoint-initdb.d/init.sql:ro
    ports:
      - "${POSTGRES_PORT:-5433}:5432"
    networks:
      - nofx-network
    healthcheck:
      test: ["CMD-SHELL", "pg_isready -U ${POSTGRES_USER:-nofx}"]
      interval: 10s
      timeout: 5s
      retries: 5

  # Redis Cache
  redis:
    image: redis:7-alpine
    container_name: nofx-redis
    restart: unless-stopped
    command: redis-server --appendonly yes --requirepass ${REDIS_PASSWORD:-redis123456}
    volumes:
      - redis_data:/data
    ports:
      - "${REDIS_PORT:-6380}:6379"
    networks:
      - nofx-network
    healthcheck:
      test: ["CMD", "redis-cli", "--raw", "incr", "ping"]
      interval: 10s
      timeout: 3s
      retries: 5

  # Backend service (API and core logic)
  nofx:
    build:
      context: .
      dockerfile: ./docker/Dockerfile.backend
    container_name: nofx-trading
    restart: unless-stopped
    stop_grace_period: 30s  # 允许应用有 30 秒时间优雅关闭
    ports:
      - "${NOFX_BACKEND_PORT:-8080}:8080"
    volumes:
      - ./config.json:/app/config.json:ro
      - ./beta_codes.txt:/app/beta_codes.txt:ro
      - ./decision_logs:/app/decision_logs
      - ./prompts:/app/prompts
      - ./secrets:/app/secrets:ro  # RSA密钥文件
      - /etc/localtime:/etc/localtime:ro  # Sync host time
    environment:
      - TZ=${NOFX_TIMEZONE:-Asia/Shanghai}  # Set timezone
      - AI_MAX_TOKENS=4000  # AI响应的最大token数（默认2000，建议4000-8000）
<<<<<<< HEAD
      - DATA_ENCRYPTION_KEY=${DATA_ENCRYPTION_KEY}  # 数据加密密钥
      - POSTGRES_HOST=postgres
      - POSTGRES_PORT=5432
      - POSTGRES_DB=${POSTGRES_DB:-nofx}
      - POSTGRES_USER=${POSTGRES_USER:-nofx}
      - POSTGRES_PASSWORD=${POSTGRES_PASSWORD:-nofx123456}
      - REDIS_HOST=redis
      - REDIS_PORT=6379
      - REDIS_PASSWORD=${REDIS_PASSWORD:-redis123456}
    depends_on:
      postgres:
        condition: service_healthy
      redis:
        condition: service_healthy
=======
      - DATA_ENCRYPTION_KEY=${DATA_ENCRYPTION_KEY}  # 数据库加密密钥
      - JWT_SECRET=${JWT_SECRET}  # JWT认证密钥
>>>>>>> 586b580c
    networks:
      - nofx-network
    healthcheck:
      test: ["CMD", "curl", "-f", "http://localhost:8080/api/health"]
      interval: 30s
      timeout: 10s
      retries: 3
      start_period: 60s

  # Frontend service (static serving and proxy)
  nofx-frontend:
    build:
      context: .
      dockerfile: ./docker/Dockerfile.frontend
    container_name: nofx-frontend
    restart: unless-stopped
    ports:
      - "${NOFX_FRONTEND_PORT:-3000}:443"
    volumes:
      - ./certs:/etc/nginx/certs:ro   # 挂载证书目录
    networks:
      - nofx-network
    depends_on:
      - nofx
    healthcheck:
      test: ["CMD", "curl", "-f", "http://127.0.0.1/health"]
      interval: 30s
      timeout: 10s
      retries: 3
      start_period: 5s

networks:
  nofx-network:
    driver: bridge

volumes:
  postgres_data:
  redis_data:<|MERGE_RESOLUTION|>--- conflicted
+++ resolved
@@ -1,44 +1,4 @@
 services:
-  # PostgreSQL Database
-  postgres:
-    image: postgres:15-alpine
-    container_name: nofx-postgres
-    restart: unless-stopped
-    environment:
-      POSTGRES_DB: ${POSTGRES_DB:-nofx}
-      POSTGRES_USER: ${POSTGRES_USER:-nofx}
-      POSTGRES_PASSWORD: ${POSTGRES_PASSWORD:-nofx123456}
-    volumes:
-      - postgres_data:/var/lib/postgresql/data
-      - ./db/init.sql:/docker-entrypoint-initdb.d/init.sql:ro
-    ports:
-      - "${POSTGRES_PORT:-5433}:5432"
-    networks:
-      - nofx-network
-    healthcheck:
-      test: ["CMD-SHELL", "pg_isready -U ${POSTGRES_USER:-nofx}"]
-      interval: 10s
-      timeout: 5s
-      retries: 5
-
-  # Redis Cache
-  redis:
-    image: redis:7-alpine
-    container_name: nofx-redis
-    restart: unless-stopped
-    command: redis-server --appendonly yes --requirepass ${REDIS_PASSWORD:-redis123456}
-    volumes:
-      - redis_data:/data
-    ports:
-      - "${REDIS_PORT:-6380}:6379"
-    networks:
-      - nofx-network
-    healthcheck:
-      test: ["CMD", "redis-cli", "--raw", "incr", "ping"]
-      interval: 10s
-      timeout: 3s
-      retries: 5
-
   # Backend service (API and core logic)
   nofx:
     build:
@@ -51,6 +11,7 @@
       - "${NOFX_BACKEND_PORT:-8080}:8080"
     volumes:
       - ./config.json:/app/config.json:ro
+      - ./config.db:/app/config.db
       - ./beta_codes.txt:/app/beta_codes.txt:ro
       - ./decision_logs:/app/decision_logs
       - ./prompts:/app/prompts
@@ -59,25 +20,8 @@
     environment:
       - TZ=${NOFX_TIMEZONE:-Asia/Shanghai}  # Set timezone
       - AI_MAX_TOKENS=4000  # AI响应的最大token数（默认2000，建议4000-8000）
-<<<<<<< HEAD
-      - DATA_ENCRYPTION_KEY=${DATA_ENCRYPTION_KEY}  # 数据加密密钥
-      - POSTGRES_HOST=postgres
-      - POSTGRES_PORT=5432
-      - POSTGRES_DB=${POSTGRES_DB:-nofx}
-      - POSTGRES_USER=${POSTGRES_USER:-nofx}
-      - POSTGRES_PASSWORD=${POSTGRES_PASSWORD:-nofx123456}
-      - REDIS_HOST=redis
-      - REDIS_PORT=6379
-      - REDIS_PASSWORD=${REDIS_PASSWORD:-redis123456}
-    depends_on:
-      postgres:
-        condition: service_healthy
-      redis:
-        condition: service_healthy
-=======
       - DATA_ENCRYPTION_KEY=${DATA_ENCRYPTION_KEY}  # 数据库加密密钥
       - JWT_SECRET=${JWT_SECRET}  # JWT认证密钥
->>>>>>> 586b580c
     networks:
       - nofx-network
     healthcheck:
@@ -95,9 +39,7 @@
     container_name: nofx-frontend
     restart: unless-stopped
     ports:
-      - "${NOFX_FRONTEND_PORT:-3000}:443"
-    volumes:
-      - ./certs:/etc/nginx/certs:ro   # 挂载证书目录
+      - "${NOFX_FRONTEND_PORT:-3000}:80"
     networks:
       - nofx-network
     depends_on:
@@ -111,8 +53,4 @@
 
 networks:
   nofx-network:
-    driver: bridge
-
-volumes:
-  postgres_data:
-  redis_data:+    driver: bridge