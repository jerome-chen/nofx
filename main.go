package main

import (
	"fmt"
	"log"
	"nofx/api"
	"nofx/config"
	"nofx/manager"
	"nofx/pool"
	"os"
	"os/signal"
	"strconv"
	"strings"
	"syscall"
)

func main() {
	fmt.Println("╔════════════════════════════════════════════════════════════╗")
	fmt.Println("║    🤖 AI多模型交易系统 - 支持 DeepSeek & Qwen            ║")
	fmt.Println("╚════════════════════════════════════════════════════════════╝")
	fmt.Println()

	// 初始化数据库配置
	dbPath := "config.db"
	if len(os.Args) > 1 {
		dbPath = os.Args[1]
	}

	log.Printf("📋 初始化配置数据库: %s", dbPath)
	database, err := config.NewDatabase(dbPath)
	if err != nil {
		log.Fatalf("❌ 初始化数据库失败: %v", err)
	}
	defer database.Close()

	// 获取系统配置
	useDefaultCoinsStr, _ := database.GetSystemConfig("use_default_coins")
	useDefaultCoins := useDefaultCoinsStr == "true"
	apiPortStr, _ := database.GetSystemConfig("api_server_port")
	
	log.Printf("✓ 配置数据库初始化成功")
	fmt.Println()

	// 设置默认主流币种列表
	pool.SetDefaultCoins(cfg.DefaultCoins)

	// 设置是否使用默认主流币种
<<<<<<< HEAD
	pool.SetUseDefaultCoins(useDefaultCoins)
	if useDefaultCoins {
		log.Printf("✓ 已启用默认主流币种列表（BTC、ETH、SOL、BNB、XRP、DOGE、ADA、HYPE）")
=======
	pool.SetUseDefaultCoins(cfg.UseDefaultCoins)
	if cfg.UseDefaultCoins {
		log.Printf("✓ 已启用默认主流币种列表（共%d个币种）: %v", len(cfg.DefaultCoins), cfg.DefaultCoins)
>>>>>>> b83e027e
	}

	// 设置币种池API URL
	coinPoolAPIURL, _ := database.GetSystemConfig("coin_pool_api_url")
	if coinPoolAPIURL != "" {
		pool.SetCoinPoolAPI(coinPoolAPIURL)
		log.Printf("✓ 已配置AI500币种池API")
	}
	
	oiTopAPIURL, _ := database.GetSystemConfig("oi_top_api_url")
	if oiTopAPIURL != "" {
		pool.SetOITopAPI(oiTopAPIURL)
		log.Printf("✓ 已配置OI Top API")
	}

	// 创建TraderManager
	traderManager := manager.NewTraderManager()

<<<<<<< HEAD
	// 从数据库加载所有交易员到内存
	err = traderManager.LoadTradersFromDatabase(database)
	if err != nil {
		log.Fatalf("❌ 加载交易员失败: %v", err)
	}

	// 获取数据库中的所有交易员配置（用于显示）
	traders, err := database.GetTraders()
	if err != nil {
		log.Fatalf("❌ 获取交易员列表失败: %v", err)
=======
	// 添加所有trader
	for i, traderCfg := range cfg.Traders {
		log.Printf("📦 [%d/%d] 初始化 %s (%s模型)...",
			i+1, len(cfg.Traders), traderCfg.Name, strings.ToUpper(traderCfg.AIModel))

		err := traderManager.AddTrader(
			traderCfg,
			cfg.CoinPoolAPIURL,
			cfg.MaxDailyLoss,
			cfg.MaxDrawdown,
			cfg.StopTradingMinutes,
			cfg.Leverage, // 传递杠杆配置
		)
		if err != nil {
			log.Fatalf("❌ 初始化trader失败: %v", err)
		}
>>>>>>> b83e027e
	}

	// 显示加载的交易员信息
	fmt.Println()
	fmt.Println("🤖 数据库中的AI交易员配置:")
	if len(traders) == 0 {
		fmt.Println("  • 暂无配置的交易员，请通过Web界面创建")
	} else {
		for _, trader := range traders {
			status := "停止"
			if trader.IsRunning {
				status = "运行中"
			}
			fmt.Printf("  • %s (%s + %s) - 初始资金: %.0f USDT [%s]\n",
				trader.Name, strings.ToUpper(trader.AIModelID), strings.ToUpper(trader.ExchangeID), 
				trader.InitialBalance, status)
		}
	}

	fmt.Println()
	fmt.Println("🤖 AI全权决策模式:")
	fmt.Printf("  • AI将自主决定每笔交易的杠杆倍数（山寨币最高%d倍，BTC/ETH最高%d倍）\n",
		cfg.Leverage.AltcoinLeverage, cfg.Leverage.BTCETHLeverage)
	fmt.Println("  • AI将自主决定每笔交易的仓位大小")
	fmt.Println("  • AI将自主设置止损和止盈价格")
	fmt.Println("  • AI将基于市场数据、技术指标、账户状态做出全面分析")
	fmt.Println()
	fmt.Println("⚠️  风险提示: AI自动交易有风险，建议小额资金测试！")
	fmt.Println()
	fmt.Println("按 Ctrl+C 停止运行")
	fmt.Println(strings.Repeat("=", 60))
	fmt.Println()

	// 获取API服务器端口
	apiPort := 8081 // 默认端口
	if apiPortStr != "" {
		if port, err := strconv.Atoi(apiPortStr); err == nil {
			apiPort = port
		}
	}

	// 创建并启动API服务器
	apiServer := api.NewServer(traderManager, database, apiPort)
	go func() {
		if err := apiServer.Start(); err != nil {
			log.Printf("❌ API服务器错误: %v", err)
		}
	}()

	// 设置优雅退出
	sigChan := make(chan os.Signal, 1)
	signal.Notify(sigChan, os.Interrupt, syscall.SIGTERM)

	// TODO: 启动数据库中配置为运行状态的交易员
	// traderManager.StartAll()

	// 等待退出信号
	<-sigChan
	fmt.Println()
	fmt.Println()
	log.Println("📛 收到退出信号，正在停止所有trader...")
	traderManager.StopAll()

	fmt.Println()
	fmt.Println("👋 感谢使用AI交易系统！")
}<|MERGE_RESOLUTION|>--- conflicted
+++ resolved
@@ -42,18 +42,13 @@
 	fmt.Println()
 
 	// 设置默认主流币种列表
-	pool.SetDefaultCoins(cfg.DefaultCoins)
+	defaultCoins := []string{"BTC", "ETH", "SOL", "BNB", "XRP", "DOGE", "ADA", "HYPE"}
+	pool.SetDefaultCoins(defaultCoins)
 
 	// 设置是否使用默认主流币种
-<<<<<<< HEAD
 	pool.SetUseDefaultCoins(useDefaultCoins)
 	if useDefaultCoins {
 		log.Printf("✓ 已启用默认主流币种列表（BTC、ETH、SOL、BNB、XRP、DOGE、ADA、HYPE）")
-=======
-	pool.SetUseDefaultCoins(cfg.UseDefaultCoins)
-	if cfg.UseDefaultCoins {
-		log.Printf("✓ 已启用默认主流币种列表（共%d个币种）: %v", len(cfg.DefaultCoins), cfg.DefaultCoins)
->>>>>>> b83e027e
 	}
 
 	// 设置币种池API URL
@@ -72,7 +67,6 @@
 	// 创建TraderManager
 	traderManager := manager.NewTraderManager()
 
-<<<<<<< HEAD
 	// 从数据库加载所有交易员到内存
 	err = traderManager.LoadTradersFromDatabase(database)
 	if err != nil {
@@ -83,24 +77,6 @@
 	traders, err := database.GetTraders()
 	if err != nil {
 		log.Fatalf("❌ 获取交易员列表失败: %v", err)
-=======
-	// 添加所有trader
-	for i, traderCfg := range cfg.Traders {
-		log.Printf("📦 [%d/%d] 初始化 %s (%s模型)...",
-			i+1, len(cfg.Traders), traderCfg.Name, strings.ToUpper(traderCfg.AIModel))
-
-		err := traderManager.AddTrader(
-			traderCfg,
-			cfg.CoinPoolAPIURL,
-			cfg.MaxDailyLoss,
-			cfg.MaxDrawdown,
-			cfg.StopTradingMinutes,
-			cfg.Leverage, // 传递杠杆配置
-		)
-		if err != nil {
-			log.Fatalf("❌ 初始化trader失败: %v", err)
-		}
->>>>>>> b83e027e
 	}
 
 	// 显示加载的交易员信息
@@ -122,8 +98,7 @@
 
 	fmt.Println()
 	fmt.Println("🤖 AI全权决策模式:")
-	fmt.Printf("  • AI将自主决定每笔交易的杠杆倍数（山寨币最高%d倍，BTC/ETH最高%d倍）\n",
-		cfg.Leverage.AltcoinLeverage, cfg.Leverage.BTCETHLeverage)
+	fmt.Printf("  • AI将自主决定每笔交易的杠杆倍数（山寨币最高5倍，BTC/ETH最高5倍）\n")
 	fmt.Println("  • AI将自主决定每笔交易的仓位大小")
 	fmt.Println("  • AI将自主设置止损和止盈价格")
 	fmt.Println("  • AI将基于市场数据、技术指标、账户状态做出全面分析")
