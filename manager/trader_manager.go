--- conflicted
+++ resolved
@@ -33,23 +33,6 @@
 
 	// 构建AutoTraderConfig
 	traderConfig := trader.AutoTraderConfig{
-<<<<<<< HEAD
-		ID:               cfg.ID,
-		Name:             cfg.Name,
-		AIModel:          cfg.AIModel,
-		BinanceAPIKey:    cfg.BinanceAPIKey,
-		BinanceSecretKey: cfg.BinanceSecretKey,
-		CoinPoolAPIURL:   coinPoolURL,
-		UseQwen:          cfg.AIModel == "qwen",
-		DeepSeekKey:      cfg.DeepSeekKey,
-		QwenKey:          cfg.QwenKey,
-		GrokKey:          cfg.GrokKey,
-		ScanInterval:     cfg.GetScanInterval(),
-		InitialBalance:   cfg.InitialBalance,
-		MaxDailyLoss:     maxDailyLoss,
-		MaxDrawdown:      maxDrawdown,
-		StopTradingTime:  time.Duration(stopTradingMinutes) * time.Minute,
-=======
 		ID:                    cfg.ID,
 		Name:                  cfg.Name,
 		AIModel:               cfg.AIModel,
@@ -75,7 +58,6 @@
 		MaxDailyLoss:          maxDailyLoss,
 		MaxDrawdown:           maxDrawdown,
 		StopTradingTime:       time.Duration(stopTradingMinutes) * time.Minute,
->>>>>>> 897ec1b8
 	}
 
 	// 创建trader实例
